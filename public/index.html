--- conflicted
+++ resolved
@@ -13,20 +13,14 @@
     <!-- End Favicons -->
     
     <!-- Favicon and Manifest -->
-<<<<<<< HEAD
-    <link rel="icon" href="/favicon.ico?v=sherbrt1" />
-    <link rel="manifest" href="/site.webmanifest?v=sherbrt1" />
-    <link rel="apple-touch-icon" href="/apple-touch-icon.png?v=sherbrt1" />
-=======
     <link rel="icon" href="/favicon.ico" />
     <link rel="manifest" href="/site.webmanifest" />
 
->>>>>>> b9241716
     <!--!link-->
     <!--!ssrStyles-->
     <!--!ssrLinks-->
 
-    <style nonce="<!--!nonce-->">
+    <style>
 
      /**
       * Inter font is back up font for non-apple environments

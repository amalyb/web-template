# Environment variables for the client app.
# Note that variables, that start with "REACT_APP" prefix, are exposed to the public web.
# https://create-react-app.dev/docs/adding-custom-environment-variables

# Mandatory configuration
#
# Note: You also need to set Stripe secret key in Sharetribe Console.
#
REACT_APP_SHARETRIBE_SDK_CLIENT_ID=change-me
REACT_APP_STRIPE_PUBLISHABLE_KEY=
REACT_APP_MAPBOX_ACCESS_TOKEN=

# If you are using a process with privileged transitions,
# Client Secret needs to be set too. The one related to Client ID.
# You get this at Sharetribe Console (Build -> Applications -> Add new).
SHARETRIBE_SDK_CLIENT_SECRET=

# Or set up an alternative map provider (Google Maps). Check documentation.
# REACT_APP_GOOGLE_MAPS_API_KEY=

# Defaults
#

# Host/domain - don't use trailing slash: "/"
REACT_APP_MARKETPLACE_ROOT_URL=http://localhost:3000

# Marketplace name
# If not set, this defaults to 'Biketribe' in src/config/configDefault.js
REACT_APP_MARKETPLACE_NAME=

# Social logins && SSO
# If the app or client id is not set the auhtentication option is not shown in the Template
REACT_APP_FACEBOOK_APP_ID=
FACEBOOK_APP_SECRET=

REACT_APP_GOOGLE_CLIENT_ID=
GOOGLE_CLIENT_SECRET=

# This is overwritten by configuration in .env.development and
# .env.test. In production deployments use env variable and set it to
# 'production'
REACT_APP_ENV=production


# CSP. You can use value 'report' or 'block'.
# If the env varibale is missing, csp is disabled.
REACT_APP_CSP=report

# Options. Uncomment and set to test.
#

# REACT_APP_SHARETRIBE_USING_SSL=true
# SERVER_SHARETRIBE_TRUST_PROXY=true
# REACT_APP_SENTRY_DSN=change-me
# BASIC_AUTH_USERNAME=sharetribe
# BASIC_AUTH_PASSWORD=secret

# This is GA4 id, which should start with 'G-' prefix.
# You should also turn "Enhanced measurements" off from GA.
# https://support.google.com/analytics/answer/9216061
# REACT_APP_GOOGLE_ANALYTICS_ID=change-me

# This adds data-domains for Plausible script
# If you add this environment variable, you should have created an account in plausible.io
# You can add multiple domains separated by comma. 
# E.g. REACT_APP_PLAUSIBLE_DOMAINS=example1.com,example2.com
# REACT_APP_PLAUSIBLE_DOMAINS=my.marketplace.com

# Debugging and reducing load from server
# PREVENT_DATA_LOADING_IN_SSR=true

# Icon versioning for cache busting
# Set this to force browsers to reload favicon and app icons
# Defaults to 'sherbrt1' if not set
ICONS_VERSION=sherbrt2

# Wave 3: SMS/Shippo/QR Integration
# Twilio SMS Configuration
TWILIO_ACCOUNT_SID=
TWILIO_AUTH_TOKEN=
TWILIO_MESSAGING_SERVICE_SID=

# Shippo Shipping Integration
SHIPPO_API_TOKEN=

# Application URLs
ROOT_URL=http://localhost:3000
PUBLIC_BASE_URL=http://localhost:3000

# Safety Flags (set to true for first deployment)
SMS_DRY_RUN=true
ONLY_PHONE=

# Optional Redis Cache for QR codes
REDIS_URL=

# Debug Flags
SMS_DEBUG_FULL=0
<<<<<<< HEAD
METRICS_LOG=0

# --- Wave 4: Shippo & Ship-by SMS ---
# Toggle Shippo label purchase end-to-end
SHIPPO_ENABLED=false
# Toggle ship-by SMS after label success
SHIP_BY_SMS_ENABLED=false
# Days before booking start that the item should be shipped
SHIP_LEAD_DAYS=2
# REQUIRED in production for webhook verification
SHIPPO_WEBHOOK_SECRET=your_prod_secret_here
=======
METRICS_LOG=0
>>>>>>> aa974f08
<|MERGE_RESOLUTION|>--- conflicted
+++ resolved
@@ -96,18 +96,10 @@
 
 # Debug Flags
 SMS_DEBUG_FULL=0
-<<<<<<< HEAD
 METRICS_LOG=0
 
 # --- Wave 4: Shippo & Ship-by SMS ---
-# Toggle Shippo label purchase end-to-end
 SHIPPO_ENABLED=false
-# Toggle ship-by SMS after label success
 SHIP_BY_SMS_ENABLED=false
-# Days before booking start that the item should be shipped
 SHIP_LEAD_DAYS=2
-# REQUIRED in production for webhook verification
-SHIPPO_WEBHOOK_SECRET=your_prod_secret_here
-=======
-METRICS_LOG=0
->>>>>>> aa974f08
+SHIPPO_WEBHOOK_SECRET=
// server/lib/shipping.js
const { haversineMiles, geocodeZip } = require('./geo');

// Shipping client initialization (modern Shippo SDK)
let shippo = null;

try {
  const { Shippo } = require('shippo');
  if (process.env.SHIPPO_API_TOKEN) {
    shippo = new Shippo({ apiKeyHeader: process.env.SHIPPO_API_TOKEN });
    console.log('[shipping] Shippo client initialized (new SDK)');
  } else {
    console.log('[shipping] SHIPPO_API_TOKEN not set; estimator will fall back');
  }
} catch (e) {
  console.log('[shipping] Failed to require shippo; estimator will fall back:', e?.message);
  shippo = null;
}

// For backwards compatibility with other parts of the codebase
const shippingClient = shippo;

const LEAD_MODE = process.env.SHIP_LEAD_MODE || 'static';
const LEAD_FLOOR = Number(process.env.SHIP_LEAD_DAYS || 2);
const LEAD_MAX = Number(process.env.SHIP_LEAD_MAX || 5);

function getBookingStartISO(tx) {
  // Try a bunch of shapes defensively, including protectedData fallbacks
  return (
    tx?.attributes?.booking?.attributes?.start ||
    tx?.booking?.attributes?.start ||
    tx?.attributes?.protectedData?.bookingStartISO ||
    tx?.protectedData?.bookingStartISO ||
    null
  );
}

/**
 * Resolve origin and destination ZIP codes from transaction data
 * Priority order:
 * 1. Shippo label addresses (if preferLabelAddresses=true AND label exists - carrier-validated)
 * 2. ProtectedData (set at accept/booking - providerZip & customerZip)
 * 
 * @param {Object} tx - Transaction object
 * @param {Object} opts - Options { preferLabelAddresses: boolean } (default: true)
 * @returns {Promise<{fromZip: string|null, toZip: string|null}>}
 */
async function resolveZipsFromTx(tx, opts = {}) {
  const preferLabel = opts.preferLabelAddresses !== false;
  const pd = tx?.attributes?.protectedData || {};
  const md = tx?.attributes?.metadata || {};

  // 1) Label ZIPs (ground truth once purchased)
  let fromZip = null;
  let toZip = null;
  const lbl =
    tx?.attributes?.protectedData?.outboundLabel ||
    md?.shipping?.outboundLabel ||
    null;

  if (preferLabel && lbl) {
    fromZip = lbl?.from?.zip || lbl?.from?.postal_code || lbl?.address_from?.zip || null;
    toZip   = lbl?.to?.zip   || lbl?.to?.postal_code   || lbl?.address_to?.zip   || null;
  }

  // 2) Accept/checkout form ZIPs on the transaction (PD)
  fromZip = fromZip || pd.providerZip || pd.provider?.postal_code || null;  // lender @ accept
  toZip   = toZip   || pd.customerZip || pd.customer?.postal_code || null;  // borrower @ booking

  // 3) No profile/legacy fallbacks by design
  console.log('[ship-by] PD zips', {
    providerZip: pd.providerZip,
    customerZip: pd.customerZip,
    usedFrom: fromZip,
    usedTo: toZip,
  });

  return { fromZip, toZip };
}

/**
 * Compute lead days based on distance between origin and destination
 * Uses simple distance buckets:
 * - ≤200 miles: 1 day (respecting floor)
 * - 200-1000 miles: 2 days (respecting floor)
 * - >1000 miles: 3 days (respecting floor)
 * 
 * @param {Object} params - { fromZip, toZip }
 * @returns {Promise<number>} Lead days (between LEAD_FLOOR and LEAD_MAX)
 */
async function computeLeadDaysDynamic({ fromZip, toZip }) {
  if (!fromZip || !toZip) return LEAD_FLOOR;

  const [fromLL, toLL] = await Promise.all([geocodeZip(fromZip), geocodeZip(toZip)]);
  if (!fromLL || !toLL) return LEAD_FLOOR;

  const miles = haversineMiles([fromLL.lat, fromLL.lng], [toLL.lat, toLL.lng]);

  // Buckets (tuneable): ≤200mi:1d, 200–1000mi:2d, >1000mi:3d
  let lead = LEAD_FLOOR;
  if (miles <= 200) {
    lead = Math.max(1, LEAD_FLOOR);
  } else if (miles <= 1000) {
    lead = Math.max(2, LEAD_FLOOR);
  } else {
    lead = Math.max(3, LEAD_FLOOR);
  }

  // Cap to LEAD_MAX
  lead = Math.min(lead, LEAD_MAX);

  // Debug log (safe/structured)
  console.log('[ship-by:distance]', {
    fromZip,
    toZip,
    miles: Math.round(miles),
    chosenLeadDays: lead,
    floor: LEAD_FLOOR,
    max: LEAD_MAX,
  });

  return lead;
}

/**
 * Adjust ship-by date if it falls on Sunday (move to Saturday)
 * @param {Date} date - The date to check/adjust
 * @returns {Date} Original date or Saturday if it was Sunday
 */
function adjustIfSundayUTC(date) {
  if (!date) return date;
  // 0 = Sunday (in UTC, since we normalized with setUTCHours earlier)
  if (date.getUTCDay() === 0) {
    const d = new Date(date);
    d.setUTCDate(d.getUTCDate() - 1); // move to Saturday
    return d;
  }
  return date;
}

/**
 * Compute ship-by date for a transaction
 * Supports both static and distance-based lead time calculation
 * 
 * @param {Object} tx - Transaction object with booking and address data
 * @param {Object} opts - Options { preferLabelAddresses: boolean }
 * @returns {Promise<Date|null>} Ship-by date or null if cannot be computed
 */
async function computeShipByDate(tx, opts = {}) {
  const startISO = getBookingStartISO(tx);
  if (!startISO) return null;

  const start = new Date(startISO);
  if (Number.isNaN(+start)) return null;
  
  // Normalize to UTC midnight to avoid timezone shifts
  start.setUTCHours(0, 0, 0, 0);

  let leadDays = LEAD_FLOOR;

  if (LEAD_MODE === 'distance') {
    const { fromZip, toZip } = await resolveZipsFromTx(tx, opts);
    console.log('[ship-by] zips', { fromZip, toZip });
    leadDays = await computeLeadDaysDynamic({ fromZip, toZip });
  } else {
    // static (existing behavior)
    console.log('[ship-by:static]', { chosenLeadDays: leadDays });
  }

  const shipBy = new Date(start);
  shipBy.setUTCDate(shipBy.getUTCDate() - leadDays);

  // Optional toggle via env (recommended)
  const ADJUST_SUNDAY = String(process.env.SHIP_ADJUST_SUNDAY || '1') === '1';
  const adjusted = ADJUST_SUNDAY ? adjustIfSundayUTC(shipBy) : shipBy;

  if (ADJUST_SUNDAY && adjusted.getTime() !== shipBy.getTime()) {
    console.log('[ship-by:adjust]', {
      originalISO: shipBy.toISOString(),
      adjustedISO: adjusted.toISOString(),
      reason: 'sunday_to_saturday',
    });
  }

  return adjusted;
<<<<<<< HEAD
=======
}

/**
 * Compute ship-by date with metadata (wrapper for computeShipByDate)
 * Returns an object with shipByDate, leadDays, miles, and mode
 * 
 * @param {Object} tx - Transaction object with booking and address data
 * @param {Object} opts - Options { preferLabelAddresses: boolean }
 * @returns {Promise<Object>} { shipByDate, leadDays, miles, mode }
 */
async function computeShipBy(tx, opts = {}) {
  // Reuse existing date computation
  const shipByDate = await computeShipByDate(tx, opts);
  
  // If date couldn't be computed, return a consistent empty shape
  if (!shipByDate) {
    return { shipByDate: null, leadDays: null, miles: null, mode: LEAD_MODE || 'static' };
  }

  let leadDays = LEAD_FLOOR;
  let miles = null;
  const mode = LEAD_MODE || 'static'; // 'static' | 'distance'

  if (mode === 'distance') {
    // We already have helpers in this file:
    // - resolveZipsFromTx(tx, opts)
    // - computeLeadDaysDynamic({ fromZip, toZip })
    // Miles are optional and only used for logging; compute if cheap, otherwise leave null.
    try {
      const { fromZip, toZip } = await resolveZipsFromTx(tx, opts);
      leadDays = await computeLeadDaysDynamic({ fromZip, toZip });
      // Compute miles if geocoding succeeds (for diagnostics)
      const [fromLL, toLL] = await Promise.all([geocodeZip(fromZip), geocodeZip(toZip)]);
      if (fromLL && toLL) {
        miles = haversineMiles([fromLL.lat, fromLL.lng], [toLL.lat, toLL.lng]);
      }
    } catch (e) {
      // Don't fail the purchase flow if distance data is unavailable
      // Fallback: keep default leadDays (LEAD_FLOOR) and miles=null
      console.warn('[ship-by] distance mode fallback:', e?.message);
    }
  }

  return { shipByDate, leadDays, miles, mode };
>>>>>>> 43b8183f
}

function formatShipBy(date) {
  if (!date) return null;
  try {
    return date.toLocaleDateString('en-US', {
      month: 'short',
      day: 'numeric',
      timeZone: 'UTC', // keep display aligned with UTC calculations
    });
  } catch {
    return null;
  }
}

const { defaultParcel, preferredServices, includeReturn, DEBUG_SHIPPING_VERBOSE } = require('../config/shipping');

// Verbose logging helper (only logs when DEBUG_SHIPPING_VERBOSE=1)
const vlog = (...args) => DEBUG_SHIPPING_VERBOSE && console.log(...args);

// In-memory cache for shipping estimates
const estimateCache = new Map();
const CACHE_TTL_MS = 20 * 60 * 1000; // 20 minutes

/**
 * Generate cache key for estimates
 */
function getCacheKey({ fromZip, toZip, parcel }) {
  const parcelSig = parcel 
    ? `${parcel.length}x${parcel.width}x${parcel.height}x${parcel.weightOz}`
    : 'default';
  const servicesSig = preferredServices.join(',');
  return `${fromZip}:${toZip}:${parcelSig}:${servicesSig}:${includeReturn}`;
}

/**
 * Get cached estimate if available and not expired
 */
function getCachedEstimate(key) {
  const cached = estimateCache.get(key);
  if (!cached) return null;
  
  if (Date.now() - cached.timestamp > CACHE_TTL_MS) {
    estimateCache.delete(key);
    return null;
  }
  
  return cached.value;
}

/**
 * Store estimate in cache
 */
function setCachedEstimate(key, value) {
  estimateCache.set(key, {
    value,
    timestamp: Date.now()
  });
  
  // Simple cache size limit (prevent memory leak)
  if (estimateCache.size > 1000) {
    const firstKey = estimateCache.keys().next().value;
    estimateCache.delete(firstKey);
  }
}

/**
 * Default parcel specification (used when no parcel is provided)
 */
const defaultParcelSpec = { length: 12, width: 9, height: 3, weightOz: 16 };

/**
 * Build parcel payload for Shippo (strings + units, no template)
 */
const toShippoParcel = (parcel) => {
  const p = parcel || {};
  const d = defaultParcelSpec;
  return {
    // All fields must be strings per Shippo zod schema
    length: String(p.length ?? d.length),
    width:  String(p.width  ?? d.width),
    height: String(p.height ?? d.height),
    distanceUnit: 'in',   // allowed: "cm"|"in"|"ft"|"m"|"mm"|"yd"
    weight: String(p.weightOz ?? d.weightOz),
    massUnit: 'oz',       // allowed: "g"|"kg"|"lb"|"oz"
    // DO NOT set `template` when sending explicit dimensions
  };
};

const zipcodes = require('zipcodes');

/**
 * Build address payload for Shippo (zip/country + validate:false)
 * Uses zipcodes package to automatically look up city/state for any U.S. ZIP
 */
const toShippoAddress = (zipRaw) => {
  const zip = String(zipRaw || '').trim();
  const lookup = zipcodes.lookup(zip) || {};
  const { city = 'City', state = 'CA' } = lookup;

  return {
    name: 'Sherbrt User',
    street1: 'N/A',
    city,
    state,
    zip,
    country: 'US',
    validate: false,
  };
};

/**
 * Create a promise that times out after specified ms
 */
function withTimeout(promise, timeoutMs) {
  return Promise.race([
    promise,
    new Promise((_, reject) =>
      setTimeout(() => reject(new Error('Shippo API timeout')), timeoutMs)
    )
  ]);
}

/**
 * Runtime detection of Shippo rates method (supports multiple SDK shapes)
 * Returns an async function that calls the appropriate method, or null if not found
 */
const detectRatesMethod = (shippo) => {
  if (!shippo) return null;
  
  // Modern SDK: shippo.shipments.create(...) returns shipment with rates
  if (shippo.shipments && typeof shippo.shipments.create === 'function') {
    return async (payload) => {
      const shipment = await shippo.shipments.create(payload);
      // Modern SDK returns shipment object with rates array
      return shipment;
    };
  }
  
  // Legacy: rates.estimate(...)
  if (shippo.rates && typeof shippo.rates.estimate === 'function') {
    return async (payload) => shippo.rates.estimate(payload);
  }
  
  // Legacy: shipments.rates(...)
  if (shippo.shipments && typeof shippo.shipments.rates === 'function') {
    return async (payload) => shippo.shipments.rates(payload);
  }
  
  // Older factory style: shippo.shipment?.rates(...)
  if (shippo.shipment && typeof shippo.shipment.rates === 'function') {
    return async (payload) => shippo.shipment.rates(payload);
  }
  
  return null;
};

/**
 * Estimate one-way shipping between two ZIPs with timeout and retry.
 * Returns { amountCents, currency, debug } or null on failure.
 */
async function estimateOneWay({ fromZip, toZip, parcel }, retryCount = 0) {
  if (!shippo || !process.env.SHIPPO_API_TOKEN) {
    vlog('[estimateOneWay] Shippo not configured', { 
      hasClient: !!shippo,
      hasToken: !!process.env.SHIPPO_API_TOKEN 
    });
    return null;
  }
  if (!fromZip || !toZip) {
    vlog('[estimateOneWay] Missing zips', { 
      hasFromZip: !!fromZip, 
      hasToZip: !!toZip 
    });
    return null;
  }

  // Build address and parcel payloads
  const addressFrom = toShippoAddress(fromZip);
  const addressTo = toShippoAddress(toZip);
  const parcelPayload = toShippoParcel(parcel);

  // Detect the appropriate rates method
  const callRates = detectRatesMethod(shippo);
  if (!callRates) {
    vlog('[estimateOneWay] No compatible rates method on Shippo client', {
      keys: Object.keys(shippo || {}),
    });
    return null;
  }

  // Check cache
  const cacheKey = getCacheKey({ fromZip, toZip, parcel });
  const cached = getCachedEstimate(cacheKey);
  if (cached) {
    vlog('[estimateOneWay] Cache hit', { amountCents: cached.amountCents });
    return cached;
  }

  try {
    vlog('[estimateOneWay] Creating shipment for rate estimate', { 
      hasFromZip: !!fromZip,
      hasToZip: !!toZip,
      hasParcel: !!parcelPayload,
      retryCount
    });
    
    const payload = { addressFrom, addressTo, parcels: [parcelPayload] };
    vlog('[estimateOneWay] Payload preview', {
      addressFrom: { city: addressFrom.city, state: addressFrom.state, zip: addressFrom.zip, country: addressFrom.country },
      addressTo:   { city: addressTo.city, state: addressTo.state, zip: addressTo.zip, country: addressTo.country },
      parcel: parcelPayload,
    });
    
    // Get rates using detected method
    const ratesResp = await withTimeout(callRates(payload), 5000);

    // Normalize shapes: modern SDK returns {rates: [...]}, legacy may return {results: [...]} or array
    const allRates = Array.isArray(ratesResp?.rates)
      ? ratesResp.rates
      : (Array.isArray(ratesResp?.results) 
        ? ratesResp.results 
        : (Array.isArray(ratesResp) ? ratesResp : []));
    
    vlog('[estimateOneWay] rates', { 
      count: allRates.length, 
      sample: allRates.slice(0, 3).map(r => ({ 
        carrier: r.carrier || r.provider, 
        service: r.service || r.provider_service, 
        amount: r.amount, 
        currency: r.currency 
      })) 
    });

    if (!allRates.length) return null;

    const { preferredServices = [] } = require('../config/shipping');
    const nameOf = r => ((r.carrier || r.provider || '') + ' ' + (r.service || r.provider_service || '')).trim();
    const filtered = preferredServices.length
      ? allRates.filter(r => preferredServices.includes(nameOf(r)))
      : allRates;
    
    vlog('[estimateOneWay] filter', { 
      filteredCount: filtered.length, 
      unfilteredCount: allRates.length, 
      preferred: preferredServices 
    });

    const chosen = (filtered.length ? filtered : allRates)
      .slice()
      .sort((a, b) => parseFloat(a.amount) - parseFloat(b.amount))[0];

    if (!chosen || chosen.amount == null) return null;

    const result = {
      amountCents: Math.round(parseFloat(chosen.amount) * 100),
      currency: chosen.currency || 'USD',
      debug: { chosen: nameOf(chosen) }
    };
    
    // Cache successful result
    setCachedEstimate(cacheKey, result);
    
    vlog('[estimateOneWay] Estimate successful', {
      amountCents: result.amountCents,
      service: result.debug.chosen
    });
    return result;
  } catch (err) {
    const msg = (err && (err.message || err.toString())) || 'unknown error';
    vlog('[estimateOneWay] Error caught', { message: msg });
    
    // Retry once on network errors
    const isNetworkError = err.message?.includes('timeout') || 
                          err.message?.includes('ECONNREFUSED') ||
                          err.message?.includes('ETIMEDOUT') ||
                          err.code === 'ENOTFOUND';
    
    if (isNetworkError && retryCount < 1) {
      vlog('[estimateOneWay] Network error, retrying', { 
        error: err.message,
        retryCount: retryCount + 1 
      });
      await new Promise(resolve => setTimeout(resolve, 500));
      return estimateOneWay({ fromZip, toZip, parcel }, retryCount + 1);
    }
    
    return null;
  }
}

/**
 * Estimate round trip (outbound + return) if includeReturn=true.
 */
async function estimateRoundTrip({ lenderZip, borrowerZip, parcel }) {
  vlog('[estimateRoundTrip] Starting', { 
    hasLenderZip: !!lenderZip,
    hasBorrowerZip: !!borrowerZip,
    includeReturn 
  });
  
  const out = await estimateOneWay({ fromZip: lenderZip, toZip: borrowerZip, parcel });
  if (!out) {
    vlog('[estimateRoundTrip] Outbound estimate failed - returning null');
    return null;
  }

  if (!includeReturn) {
    vlog('[estimateRoundTrip] Return not included, using outbound only');
    return out;
  }

  const ret = await estimateOneWay({ fromZip: borrowerZip, toZip: lenderZip, parcel });
  if (!ret) {
    vlog('[estimateRoundTrip] Return estimate failed, using outbound only (best-effort)');
    return out; // best-effort
  }

  if (ret.currency !== out.currency) {
    vlog('[estimateRoundTrip] Currency mismatch, using outbound only');
    return out; // keep it simple
  }

  const result = {
    amountCents: out.amountCents + ret.amountCents,
    currency: out.currency,
    debug: { out: out.debug, ret: ret.debug },
  };
  
  vlog('[estimateRoundTrip] Round trip estimate successful', {
    totalAmountCents: result.amountCents,
    outboundCents: out.amountCents,
    returnCents: ret.amountCents
  });
  return result;
}

module.exports = { 
  shippingClient,
  shippo,
<<<<<<< HEAD
=======
  computeShipBy,
>>>>>>> 43b8183f
  computeShipByDate, 
  formatShipBy, 
  getBookingStartISO,
  resolveZipsFromTx,
  computeLeadDaysDynamic,
  estimateOneWay,
  estimateRoundTrip,
<<<<<<< HEAD
};
=======
};

// Optional sanity check for debugging
if (process.env.SHIPPO_DEBUG === 'true') {
  console.log('[diag] typeof computeShipBy =', typeof computeShipBy);
}
>>>>>>> 43b8183f
<|MERGE_RESOLUTION|>--- conflicted
+++ resolved
@@ -183,8 +183,6 @@
   }
 
   return adjusted;
-<<<<<<< HEAD
-=======
 }
 
 /**
@@ -229,7 +227,6 @@
   }
 
   return { shipByDate, leadDays, miles, mode };
->>>>>>> 43b8183f
 }
 
 function formatShipBy(date) {
@@ -570,10 +567,7 @@
 module.exports = { 
   shippingClient,
   shippo,
-<<<<<<< HEAD
-=======
   computeShipBy,
->>>>>>> 43b8183f
   computeShipByDate, 
   formatShipBy, 
   getBookingStartISO,
@@ -581,13 +575,9 @@
   computeLeadDaysDynamic,
   estimateOneWay,
   estimateRoundTrip,
-<<<<<<< HEAD
-};
-=======
 };
 
 // Optional sanity check for debugging
 if (process.env.SHIPPO_DEBUG === 'true') {
   console.log('[diag] typeof computeShipBy =', typeof computeShipBy);
-}
->>>>>>> 43b8183f
+}
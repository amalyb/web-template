--- conflicted
+++ resolved
@@ -64,11 +64,7 @@
 const stopList = new Set();
 
 // DRY_RUN and ONLY_PHONE guards
-<<<<<<< HEAD
-const DRY_RUN = process.env.SMS_DRY_RUN === '1' || process.env.SMS_DRY_RUN === 'true';
-=======
 const DRY_RUN = process.env.SMS_DRY_RUN === '1';
->>>>>>> b9241716
 const ONLY_PHONE = process.env.ONLY_PHONE || null;
 
 /**

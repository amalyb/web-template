--- conflicted
+++ resolved
@@ -48,39 +48,18 @@
       // to add some attributes like lineTotal and reversal that Marketplace API also adds to the response.
       const validLineItems = constructValidLineItems(lineItems);
 
-<<<<<<< HEAD
-      // ✅ FIX: Include breakdownData and bookingDates in response for client-side rendering
-=======
       // Pull dates for the UI (adjust to match your client payload)
->>>>>>> b9241716
       const raw = orderData || {};
       const breakdownData = raw.bookingDates || {
         startDate: raw.bookingStart,
         endDate: raw.bookingEnd,
       };
-<<<<<<< HEAD
-      
-      // Extract actual booking dates (not breakdown)
-      const bookingDates = {
-        bookingStart: raw.bookingStart,
-        bookingEnd: raw.bookingEnd,
-      };
-
-      // ✅ FIX: Wrap in 'data' property to match Sharetribe SDK pattern
-      const payload = {
-        data: {
-          lineItems: validLineItems,
-          breakdownData,
-          bookingDates,  // Use actual dates, not breakdownData
-        }
-=======
 
       // Build the payload the client expects
       const payload = {
         lineItems: validLineItems,
         breakdownData,          // { startDate, endDate }
         bookingDates: breakdownData, // keep both keys if your UI reads either
->>>>>>> b9241716
       };
 
       res

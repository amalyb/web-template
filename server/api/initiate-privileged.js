const { transactionLineItems } = require('../api-util/lineItems');
const {
  getSdk,
  getTrustedSdk,
  handleError,
  serialize,
  fetchCommission,
} = require('../api-util/sdk');
const { getIntegrationSdk } = require('../api-util/integrationSdk');
const { maskPhone } = require('../api-util/phone');
const { alreadySent } = require('../api-util/idempotency');
const { attempt, sent, failed } = require('../api-util/metrics');
const { normalizePhoneE164 } = require('../util/phone');

// Helper to normalize listingId to string
const toUuidString = id =>
  typeof id === 'string' ? id : (id && (id.uuid || id.id)) || null;

// Conditional import of sendSMS to prevent module loading errors
let sendSMS = null;
try {
  const smsModule = require('../api-util/sendSMS');
  sendSMS = smsModule.sendSMS;
} catch (error) {
  console.warn('⚠️ SMS module not available — SMS functionality disabled');
  sendSMS = () => Promise.resolve(); // No-op function
}

console.log('🚦 initiate-privileged endpoint is wired up');

// Helper function to build carrier-friendly lender SMS message
function buildLenderMsg(tx, listingTitle) {
  // Carrier-friendly: short, one link, no emojis
<<<<<<< HEAD
  const { makeAppUrl } = require('../util/url');
  const lenderInboxUrl = makeAppUrl('/inbox/sales');
  const lenderMsg = `Sherbrt 🍧: New booking request for "${listingTitle}". Check your inbox to accept or decline now: ${lenderInboxUrl}`;
=======
  const lenderInboxUrl = process.env.ROOT_URL || 'https://sherbrt.com/inbox/sales';
  const lenderMsg = `Sherbrt 🍧: New booking request for "${listingTitle}". Check your inbox: ${lenderInboxUrl}`;
>>>>>>> 43b8183f
  return lenderMsg;
}

module.exports = (req, res) => {
  console.log('🚀 initiate-privileged endpoint HIT!');
  console.log('📋 Request method:', req.method);
  console.log('📋 Request URL:', req.url);
  
  // STEP 1: Confirm the endpoint is hit
  console.log('🚦 initiate-privileged endpoint is wired up');
  
  const { isSpeculative, orderData, bodyParams, queryParams } = req.body;
  
  // Accept PD from either top-level or the nested Sharetribe pattern
  const topLevelPD = (req.body && req.body.protectedData) || {};
  const nestedPD = bodyParams?.params?.protectedData || {};
  const protectedData = Object.keys(nestedPD).length ? nestedPD : topLevelPD;

  console.log('🔎 initiate body.protectedData is object:', typeof protectedData === 'object');
  try {
    console.log('[initiate] forwarding PD keys:', Object.keys(protectedData));
    console.log('[initiate] customerStreet:', protectedData.customerStreet);
    console.log('[initiate] customerZip:', protectedData.customerZip);
  } catch (_) {
    console.log('[initiate] forwarding PD keys: (unavailable)');
  }
  
  // Normalize listingId to string if present
  if (bodyParams?.params?.listingId) {
    const originalListingId = bodyParams.params.listingId;
    const listingId = toUuidString(bodyParams.params.listingId);
    console.log('[server] incoming listingId:', originalListingId, '→', listingId);
    
    if (!listingId) {
      return res.status(400).json({ error: 'listingId missing or invalid' });
    }
    bodyParams.params.listingId = listingId;
  }
  
  // STEP 2: Log the transition type
  console.log('🔁 Transition received:', bodyParams?.transition);
  
  // STEP 3: Check that sendSMS is properly imported
  console.log('📱 sendSMS function available:', !!sendSMS);
  console.log('📱 sendSMS function type:', typeof sendSMS);

  // 🔧 FIXED: Remove unused state variables and client SDK usage
  // We'll get listing data and line items inside the trusted SDK chain

  // 🔧 FIXED: Start with trusted SDK and handle everything in one clean chain
  return getTrustedSdk(req)
    .then(async (trustedSdk) => {
      const sdk = trustedSdk; // Single SDK variable throughout
      
      // Get listing data for line items and SMS
      const listingIdParam = bodyParams?.params?.listingId;
      const listingResponse = await sdk.listings.show({ 
        id: listingIdParam,
        include: ['author', 'author.profile']
      });
      const listing = listingResponse.data.data;
      
      // Get commission data
      const commissionResponse = await fetchCommission(sdk);
      const commissionAsset = commissionResponse.data.data[0];
      const { providerCommission, customerCommission } =
        commissionAsset?.type === 'jsonAsset' ? commissionAsset.attributes.data : {};

      // Get current user ID for shipping estimates (if available)
      let currentUserId = null;
      try {
        const currentUserResponse = await sdk.currentUser.show({ id: 'me' });
        currentUserId = currentUserResponse?.data?.data?.id?.uuid || null;
        console.log('[initiate-privileged] Current user ID:', currentUserId);
      } catch (err) {
        console.log('[initiate-privileged] Could not fetch current user:', err.message);
      }

      // Calculate line items (now async with shipping estimation)
      const lineItems = await transactionLineItems(
        listing,
        { ...orderData, ...bodyParams.params },
        providerCommission,
        customerCommission,
        { currentUserId, sdk }
      );

      // Prepare transaction body
      const { params } = bodyParams;
      
      // Helper function to clean empty strings from protectedData
      const clean = obj => Object.fromEntries(
        Object.entries(obj || {}).filter(([,v]) => v !== '')
      );
      
      // Add booking start date to protectedData as durable fallback
      const startRaw =
        params?.booking?.attributes?.start ||
        params?.bookingStart ||
        bodyParams?.params?.protectedData?.customerBookingStartISO ||
        protectedData?.bookingStartISO;
      
      let bookingStartISO = null;
      if (startRaw) {
        // Handle both Date objects and ISO strings
        if (startRaw instanceof Date) {
          bookingStartISO = startRaw.toISOString();
        } else if (typeof startRaw === 'string') {
          // Validate it's a proper ISO string
          const d = new Date(startRaw);
          if (!isNaN(d.getTime())) {
            bookingStartISO = d.toISOString();
          }
        }
      }
      
      // Use the safely extracted protectedData from req.body and clean empty strings
      const finalProtectedData = clean({ ...(protectedData || {}), bookingStartISO });
      
      if (bookingStartISO) {
        console.log('[initiate] Added bookingStartISO to protectedData:', bookingStartISO);
      } else {
        console.log('[initiate] No booking start date found to store in protectedData');
      }

      // 🚫 REMOVED: Do NOT auto-fill customerPhone from profile
      // POLICY: Contact info must be explicitly entered at checkout (client-side only)
      // Profile values are used ONLY as UI prefills, never auto-persisted to PD
      
      // Server-side phone normalization (safety net for E.164)
      if (finalProtectedData.customerPhone) {
        finalProtectedData.customerPhone = normalizePhoneE164(finalProtectedData.customerPhone, 'US');
        console.log('[initiate] Normalized customerPhone to E.164:', finalProtectedData.customerPhone);
      }
      if (finalProtectedData.providerPhone) {
        finalProtectedData.providerPhone = normalizePhoneE164(finalProtectedData.providerPhone, 'US');
      }
      
      console.log('[initiate] forwarding PD keys:', Object.keys(finalProtectedData));
      console.log('[initiate] merged finalProtectedData customerStreet:', finalProtectedData.customerStreet);
      console.log('[initiate] merged finalProtectedData customerZip:', finalProtectedData.customerZip);
      
      const body = {
        ...bodyParams,
        params: {
          ...params,
          protectedData: finalProtectedData, // use safely extracted PD
          lineItems,
        },
      };

      // Initiate transaction
      let apiResponse;
      if (isSpeculative) {
        apiResponse = await sdk.transactions.initiateSpeculative(body, queryParams);
      } else {
        apiResponse = await sdk.transactions.initiate(body, queryParams);
      }

      // 🔧 FIXED: Use fresh transaction data from the API response
      const tx = apiResponse?.data?.data;  // Flex SDK shape
      
      // STEP 4: Add a forced test log
      console.log('🧪 Inside initiate-privileged — beginning SMS evaluation');
      
      // 🔧 FIXED: Lender notification SMS for booking requests - ensure provider phone only
      if (
        bodyParams?.transition === 'transition/request-payment' &&
        !isSpeculative &&
        tx
      ) {
        try {
          console.log('📨 [SMS][booking-request] Preparing to send lender notification SMS');
          
          // Provider resolution (you already have this pattern)
          const txProviderId = tx?.relationships?.provider?.data?.id || null;
          const listingAuthorId = listing?.relationships?.author?.data?.id || null;
          const providerId = txProviderId || listingAuthorId;

          console.log('[SMS][booking-request] Provider ID resolution:', {
            txProviderId: txProviderId?.uuid || txProviderId,
            listingAuthorId: listingAuthorId?.uuid || listingAuthorId,
            chosenProviderId: providerId?.uuid || providerId,
          });

          if (!providerId) {
            console.warn('[SMS][booking-request] No provider ID from tx/listing; skipping lender SMS');
          } else {
            // 🔑 Integration fetch (operator permissions) — can read profile.protectedData
            const iSdk = getIntegrationSdk();
            const idStr = providerId?.uuid ?? providerId; // Integration SDK expects a string UUID
            const prov = await iSdk.users.show({ id: idStr });
            const prof = prov?.data?.data?.attributes?.profile || null;

            // Inspect what we got (avoid logging full PII)
            console.log('[SMS][booking-request] Provider profile fields present:', {
              hasProtected: !!prof?.protectedData,
              hasPublic: !!prof?.publicData,
            });

            const provPhone =
              prof?.protectedData?.phone ??
              prof?.protectedData?.phoneNumber ??
              prof?.publicData?.phone ??
              prof?.publicData?.phoneNumber ??
              null;

            console.log('[SMS][booking-request] Provider phone (raw, masked):',
              maskPhone(provPhone)
            );

            // Optional: safety — don't accidentally send to borrower's phone
            const borrowerId = tx?.relationships?.customer?.data?.id || null;
            if (borrowerId && (borrowerId?.uuid ?? borrowerId) === (providerId?.uuid ?? providerId)) {
              console.warn('[SMS][booking-request] Provider equals customer; aborting lender SMS');
            } else if (provPhone) {
              // Your sendSMS util should normalize to E.164 and log the final +1… number
              const listingTitle = listing?.attributes?.title || 'your listing';
              
              const key = `${tx?.id?.uuid || 'no-tx'}:transition/request-payment:lender`;
              if (alreadySent(key)) {
                console.log('[SMS] duplicate suppressed (lender):', key);
              } else {
                try {
                  await sendSMS(provPhone, buildLenderMsg(tx, listingTitle), { 
                    role: 'lender',
                    tag: 'booking_request_to_lender_alt',
                    meta: { listingId: listing?.id?.uuid || listing?.id }
                  });
                  console.log(`📱 [SMS][booking-request] Lender notification sent to ${maskPhone(provPhone)}`);
                } catch (e) {
                  console.error('[SMS][booking-request] Lender SMS failed:', e.message);
                }
              }
            } else {
              console.warn('[SMS][booking-request] Provider missing phone; skipping lender SMS');
            }
          }

          // 🔧 FIXED: Fetch customer profile if available (borrower SMS - unchanged)
          let borrowerPhone = null;
          const customerId = tx?.relationships?.customer?.data?.id;
          if (customerId) {
            try {
              const customer = await sdk.users.show({ 
                id: customerId,
                include: ['profile']
              });
              
              const customerProf = customer?.data?.data?.attributes?.profile;
              borrowerPhone = customerProf?.protectedData?.phone
                ?? customerProf?.protectedData?.phoneNumber
                ?? customerProf?.publicData?.phone
                ?? customerProf?.publicData?.phoneNumber
                ?? null;
            } catch (customerErr) {
              console.warn('[SMS][booking-request] Could not fetch customer profile:', customerErr.message);
            }
          }

          // Send customer confirmation SMS
          if (customerId && borrowerPhone) {
            try {
              console.log('📨 [SMS][customer-confirmation] Preparing to send customer confirmation SMS');
              
              const { makeAppUrl } = require('../util/url');
              const listingTitle = listing?.attributes?.title || 'your listing';
              // Carrier-friendly borrower message
              const borrowerInboxUrl = makeAppUrl('/inbox/orders');
              const borrowerMsg = `Sherbrt: your booking request for "${listingTitle}" was sent. Track in your inbox: ${borrowerInboxUrl}`;
              
              const key = `${tx?.id?.uuid || 'no-tx'}:transition/request-payment:borrower`;
              if (alreadySent(key)) {
                console.log('[SMS] duplicate suppressed (borrower):', key);
              } else {
                try {
                  await sendSMS(borrowerPhone, borrowerMsg, { 
                    role: 'borrower',
                    tag: 'booking_confirmation_to_borrower',
                    meta: { listingId: listing?.id?.uuid || listing?.id }
                  });
                  console.log(`✅ [SMS][customer-confirmation] Customer confirmation sent to ${maskPhone(borrowerPhone)}`);
                } catch (e) {
                  console.error('[SMS][customer-confirmation] Customer SMS failed:', e.message);
                }
              }
              
            } catch (customerSmsErr) {
              console.error('[SMS][customer-confirmation] Customer SMS failed:', customerSmsErr.message);
            }
          } else {
            console.log('[SMS][customer-confirmation] Skipping customer SMS - missing customerId or phone:', { customerId, borrowerPhone });
          }
        } catch (err) {
          console.error('❌ [SMS][booking-request] Error in SMS logic:', err.message);
        }
      }
      
      // 🔧 FIXED: Return the API response to be handled by the final .then()
      return apiResponse;
    })
    .then((apiResponse) => {
      // 🔧 FIXED: Handle the final response to the client
      const { status, statusText, data } = apiResponse;
      
      res
        .status(status)
        .set('Content-Type', 'application/transit+json')
        .send(
          serialize({
            status,
            statusText,
            data,
          })
        )
        .end();
    })
    .catch(e => {
      console.error('[initiate-privileged] failed', {
        status: e?.status,
        message: e?.message,
        data: e?.data,
        stack: e?.stack,
        transition: bodyParams?.transition,
        listingId: bodyParams?.params?.listingId,
      });

      return handleError(res, e);
    });
};
<|MERGE_RESOLUTION|>--- conflicted
+++ resolved
@@ -31,14 +31,8 @@
 // Helper function to build carrier-friendly lender SMS message
 function buildLenderMsg(tx, listingTitle) {
   // Carrier-friendly: short, one link, no emojis
-<<<<<<< HEAD
-  const { makeAppUrl } = require('../util/url');
-  const lenderInboxUrl = makeAppUrl('/inbox/sales');
-  const lenderMsg = `Sherbrt 🍧: New booking request for "${listingTitle}". Check your inbox to accept or decline now: ${lenderInboxUrl}`;
-=======
   const lenderInboxUrl = process.env.ROOT_URL || 'https://sherbrt.com/inbox/sales';
   const lenderMsg = `Sherbrt 🍧: New booking request for "${listingTitle}". Check your inbox: ${lenderInboxUrl}`;
->>>>>>> 43b8183f
   return lenderMsg;
 }
 
@@ -304,11 +298,10 @@
             try {
               console.log('📨 [SMS][customer-confirmation] Preparing to send customer confirmation SMS');
               
-              const { makeAppUrl } = require('../util/url');
-              const listingTitle = listing?.attributes?.title || 'your listing';
-              // Carrier-friendly borrower message
-              const borrowerInboxUrl = makeAppUrl('/inbox/orders');
-              const borrowerMsg = `Sherbrt: your booking request for "${listingTitle}" was sent. Track in your inbox: ${borrowerInboxUrl}`;
+                              const listingTitle = listing?.attributes?.title || 'your listing';
+                // Carrier-friendly borrower message
+                const borrowerInboxUrl = process.env.ROOT_URL || 'https://sherbrt.com/inbox/orders';
+                const borrowerMsg = `Sherbrt: your booking request for "${listingTitle}" was sent. Track in your inbox: ${borrowerInboxUrl}`;
               
               const key = `${tx?.id?.uuid || 'no-tx'}:transition/request-payment:borrower`;
               if (alreadySent(key)) {

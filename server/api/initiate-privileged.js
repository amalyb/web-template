const { transactionLineItems } = require('../api-util/lineItems');
const {
  getSdk,
  getTrustedSdk,
  handleError,
  serialize,
  fetchCommission,
} = require('../api-util/sdk');
const { getIntegrationSdk } = require('../api-util/integrationSdk');
const { maskPhone } = require('../api-util/phone');
const { alreadySent } = require('../api-util/idempotency');
const { attempt, sent, failed } = require('../api-util/metrics');

<<<<<<< HEAD
// ✅ Safe Stripe initializer (lazy + memoized)
const Stripe = require('stripe');
let _stripeSingleton = null;

/**
 * Get Stripe instance with lazy initialization.
 * Returns null if STRIPE_SECRET_KEY is not configured (no crash).
 */
function getStripe() {
  // Accept multiple env var names for flexibility
  const key =
    process.env.STRIPE_SECRET_KEY ||
    process.env.STRIPE_LIVE_SECRET_KEY ||
    process.env.STRIPE_TEST_SECRET_KEY ||
    null;

  if (!key) {
    if (process.env.NODE_ENV !== 'test') {
      console.warn('[ENV CHECK][Stripe] Missing STRIPE_SECRET_KEY. Payments disabled.');
    }
    return null;
  }

  // Return cached instance if already initialized
  if (_stripeSingleton) return _stripeSingleton;

  try {
    _stripeSingleton = new Stripe(key, { apiVersion: '2024-06-20' });
    const mode = key.startsWith('sk_live_') ? 'LIVE' : key.startsWith('sk_test_') ? 'TEST' : 'UNKNOWN';
    console.log('[ENV CHECK][Stripe] Initialized successfully. Mode:', mode, `(${key.substring(0, 8)}...)`);
    return _stripeSingleton;
  } catch (err) {
    console.error('[Stripe] Failed to initialize Stripe SDK:', err?.message || err);
    return null;
  }
}

// Helper to normalize listingId to string
const toUuidString = id =>
  typeof id === 'string' ? id : (id && (id.uuid || id.id)) || null;

// Helper to validate Stripe client_secret format (strict)
const looksLikeStripeSecret = s =>
  typeof s === 'string' && /^pi_[A-Za-z0-9]+(?:_[A-Za-z0-9]+)*_secret_[A-Za-z0-9]+$/.test(s);
=======
// Helper to normalize listingId to string
const toUuidString = id =>
  typeof id === 'string' ? id : (id && (id.uuid || id.id)) || null;
>>>>>>> b9241716

// Conditional import of sendSMS to prevent module loading errors
let sendSMS = null;
try {
  const smsModule = require('../api-util/sendSMS');
  sendSMS = smsModule.sendSMS;
} catch (error) {
  console.warn('⚠️ SMS module not available — SMS functionality disabled');
  sendSMS = () => Promise.resolve(); // No-op function
}

console.log('🚦 initiate-privileged endpoint is wired up');

<<<<<<< HEAD
// Log Stripe status (but don't initialize yet - that happens on first request)
const stripeKeyPrefix = process.env.STRIPE_SECRET_KEY?.substring(0, 8) || 'not-set';
if (stripeKeyPrefix !== 'not-set') {
  const mode = stripeKeyPrefix.startsWith('sk_live') ? 'LIVE' : stripeKeyPrefix.startsWith('sk_test') ? 'TEST' : 'UNKNOWN';
  console.log('[ENV CHECK][Stripe] Key found. Mode:', mode, `(${stripeKeyPrefix}...)`);
} else {
  console.warn('[ENV CHECK][Stripe] No key found. Payments will return 503.');
}
console.log('[ENV CHECK] Publishable key (first 12):', process.env.REACT_APP_STRIPE_PUBLISHABLE_KEY?.substring(0, 12) || 'not-set');

=======
>>>>>>> b9241716
// Helper function to build carrier-friendly lender SMS message
function buildLenderMsg(tx, listingTitle) {
  // Carrier-friendly: short, one link, no emojis
  const lenderInboxUrl = process.env.ROOT_URL || 'https://sherbrt.com/inbox/sales';
  const lenderMsg = `Sherbrt: new booking request for "${listingTitle}". Check your inbox: ${lenderInboxUrl}`;
  return lenderMsg;
}

module.exports = (req, res) => {
  if (process.env.NODE_ENV !== 'production') {
    console.log('[SERVER_PROXY] /api/initiate-privileged hit');
  }
  console.log('🚀 initiate-privileged endpoint HIT!');
  console.log('📋 Request method:', req.method);
  console.log('📋 Request URL:', req.url);
  
  // STEP 1: Confirm the endpoint is hit
  console.log('🚦 initiate-privileged endpoint is wired up');
  
  const { isSpeculative, orderData, bodyParams, queryParams } = req.body;
  
  // Accept PD from either top-level or the nested Sharetribe pattern
  const topLevelPD = (req.body && req.body.protectedData) || {};
  const nestedPD = bodyParams?.params?.protectedData || {};
  const protectedData = Object.keys(nestedPD).length ? nestedPD : topLevelPD;

  console.log('🔎 initiate body.protectedData is object:', typeof protectedData === 'object');
  try {
    console.log('[initiate] forwarding PD keys:', Object.keys(protectedData));
    console.log('[initiate] customerStreet:', protectedData.customerStreet);
    console.log('[initiate] customerZip:', protectedData.customerZip);
<<<<<<< HEAD
    // Presence check (no PII values)
    console.log('[initiate] presence check', {
      hasStreet: !!protectedData.customerStreet,
      hasZip: !!protectedData.customerZip,
      hasPhone: !!protectedData.customerPhone,
      hasEmail: !!protectedData.customerEmail,
      hasName: !!protectedData.customerName,
    });
=======
>>>>>>> b9241716
  } catch (_) {
    console.log('[initiate] forwarding PD keys: (unavailable)');
  }
  
  // Normalize listingId to string if present
  if (bodyParams?.params?.listingId) {
    const originalListingId = bodyParams.params.listingId;
    const listingId = toUuidString(bodyParams.params.listingId);
    console.log('[server] incoming listingId:', originalListingId, '→', listingId);
    
    if (!listingId) {
      return res.status(400).json({ error: 'listingId missing or invalid' });
    }
    bodyParams.params.listingId = listingId;
  }
  
  // STEP 2: Log the transition type
  console.log('🔁 Transition received:', bodyParams?.transition);
  
  // STEP 3: Check that sendSMS is properly imported
  console.log('📱 sendSMS function available:', !!sendSMS);
  console.log('📱 sendSMS function type:', typeof sendSMS);

  // 🔧 FIXED: Remove unused state variables and client SDK usage
  // We'll get listing data and line items inside the trusted SDK chain

  // 🔧 FIXED: Start with trusted SDK and handle everything in one clean chain
  return getTrustedSdk(req)
    .then(async (trustedSdk) => {
      const sdk = trustedSdk; // Single SDK variable throughout
      
      // Get listing data for line items and SMS
      const listingIdParam = bodyParams?.params?.listingId;
      const listingResponse = await sdk.listings.show({ 
        id: listingIdParam,
        include: ['author', 'author.profile']
      });
      const listing = listingResponse.data.data;
<<<<<<< HEAD
      
      // Get commission data
      const commissionResponse = await fetchCommission(sdk);
      const commissionAsset = commissionResponse.data.data[0];
      const { providerCommission, customerCommission } =
        commissionAsset?.type === 'jsonAsset' ? commissionAsset.attributes.data : {};

      // Calculate line items
      const lineItems = transactionLineItems(
        listing,
        { ...orderData, ...bodyParams.params },
        providerCommission,
        customerCommission
      );

      // Prepare transaction body
      const { params } = bodyParams;
      
      // Helper function to clean empty strings from protectedData
      const clean = obj => Object.fromEntries(
        Object.entries(obj || {}).filter(([,v]) => v !== '')
      );
      
      // Add booking start date to protectedData as durable fallback
      const startRaw = 
        params?.booking?.attributes?.start ||
        params?.bookingStart ||
        bodyParams?.params?.protectedData?.customerBookingStartISO ||
        protectedData?.bookingStartISO;
      
      let bookingStartISO = null;
      if (startRaw) {
        // Handle both Date objects and ISO strings
        if (startRaw instanceof Date) {
          bookingStartISO = startRaw.toISOString();
        } else if (typeof startRaw === 'string') {
          // Validate it's a proper ISO string
          const d = new Date(startRaw);
          if (!isNaN(d.getTime())) {
            bookingStartISO = d.toISOString();
          }
        }
      }
      
      // Use the safely extracted protectedData from req.body and clean empty strings
      const finalProtectedData = clean({ ...(protectedData || {}), bookingStartISO });
      
      if (bookingStartISO) {
        console.log('[initiate] Added bookingStartISO to protectedData:', bookingStartISO);
      } else {
        console.log('[initiate] No booking start date found to store in protectedData');
      }

      // 🔁 Borrower phone fallback: if missing in PD, copy from current user's profile
      if (!finalProtectedData.customerPhone) {
        try {
          const me = await sdk.currentUser.show({ include: ['profile'] });
          const prof = me?.data?.data?.attributes?.profile;
          const profilePhone =
            prof?.protectedData?.phone ??
            prof?.protectedData?.phoneNumber ??
            prof?.publicData?.phone ??
            prof?.publicData?.phoneNumber ??
            null;
          if (profilePhone) {
            finalProtectedData.customerPhone = profilePhone;
            console.log('[initiate] filled customerPhone from profile');
          } else {
            console.log('[initiate] no phone found in profile; leaving customerPhone unset');
          }
        } catch (e) {
          console.warn('[initiate] could not read currentUser profile for phone fallback:', e?.message);
        }
      }
      
      console.log('[initiate] forwarding PD keys:', Object.keys(finalProtectedData));
      console.log('[initiate] merged finalProtectedData customerStreet:', finalProtectedData.customerStreet);
      console.log('[initiate] merged finalProtectedData customerZip:', finalProtectedData.customerZip);
      
      // ✅ CRITICAL: Create/update Stripe PaymentIntent with real client secret
      let updatedProtectedData = finalProtectedData;
      
      // Only create PaymentIntent for request-payment transitions
      if (bodyParams?.transition === 'transition/request-payment' && lineItems && lineItems.length > 0) {
        // Get Stripe instance (lazy init, returns null if not configured)
        const stripe = getStripe();
        
        if (!stripe) {
          // Graceful degradation: Stripe not configured
          console.warn('[PI] Stripe not configured. Returning 503 for payment request.');
          return res.status(503).json({
            type: 'error',
            code: 'payments-not-configured',
            message: 'Stripe is not configured on this server. Please contact support.',
          });
        }
        
        try {
          // Calculate payin total from lineItems
          const payinLineItems = lineItems.filter(item => 
            item.includeFor && item.includeFor.includes('customer')
          );
          
          const payinTotal = payinLineItems.reduce((sum, item) => {
            const itemTotal = item.unitPrice.amount * (item.quantity || 1);
            return sum + itemTotal;
          }, 0);
          
          // Get currency from first line item
          const currency = lineItems[0]?.unitPrice?.currency?.toLowerCase() || 'usd';
          
          console.log('[PI] Calculated payment:', { amount: payinTotal, currency });
          
          // 🔒 SECURITY: Strip any client-provided secret (never trust client data)
          const incomingPD = finalProtectedData || {};
          const pd = JSON.parse(JSON.stringify(incomingPD)); // deep clone
          
          if (pd?.stripePaymentIntents?.default?.stripePaymentIntentClientSecret) {
            console.log('[PI] Stripping client-provided secret (untrusted)');
            delete pd.stripePaymentIntents.default.stripePaymentIntentClientSecret;
          }
          
          // Get existing PI id (safe), but NEVER trust client-provided secret
          const existingId = pd?.stripePaymentIntents?.default?.id || null;
          
          let pi, secretFromStripe;
          if (existingId && /^pi_/.test(existingId)) {
            // Update existing PaymentIntent
            console.log('[PI] Updating existing PaymentIntent:', existingId.slice(0, 10) + '...');
            pi = await stripe.paymentIntents.update(existingId, { 
              amount: payinTotal, 
              currency,
              automatic_payment_methods: { enabled: true },
              metadata: {
                context: 'speculative',
              },
            });
            secretFromStripe = pi.client_secret || null;
            
            // If Stripe didn't return secret on update, retrieve it
            if (!secretFromStripe) {
              console.log('[PI] Secret not returned on update, retrieving PI...');
              const retrieved = await stripe.paymentIntents.retrieve(existingId);
              secretFromStripe = retrieved.client_secret || null;
            }
          } else {
            // Create fresh PaymentIntent
            console.log('[PI] Creating new PaymentIntent');
            pi = await stripe.paymentIntents.create({
              amount: payinTotal,
              currency,
              automatic_payment_methods: { enabled: true },
              metadata: {
                context: 'speculative',
              },
            });
            secretFromStripe = pi.client_secret || null;
          }
          
          // Only use server-obtained secret (never trust client)
          const secret = secretFromStripe;
          
          // Safe diagnostic logging
          console.log('[PI]', { 
            id: pi.id, 
            status: pi.status, 
            hasSecretFromStripe: !!secretFromStripe, 
            willPersistSecret: looksLikeStripeSecret(secret), 
            secretHead: secret ? secret.slice(0, 5) : null 
          });
          
          // CRITICAL GUARD: Do NOT proceed if we don't have a valid Stripe client secret
          if (!looksLikeStripeSecret(secret)) {
            console.error('[PI] FATAL: missing/invalid client_secret for PI %s', pi?.id);
            console.error('[PI] secretFromStripe:', secretFromStripe ? secretFromStripe.slice(0, 10) + '...' : null);
            return res.status(500).json({
              type: 'error',
              code: 'stripe-client-secret-missing',
              message: 'Could not obtain a valid Stripe client secret.',
            });
          }
          
          // ✅ Overwrite protectedData with server values (never merge in client secret)
          pd.stripePaymentIntents = {
            ...(pd.stripePaymentIntents || {}),
            default: {
              id: pi.id, // Stripe PI id ("pi_...")
              stripePaymentIntentClientSecret: secret, // must be "pi_..._secret_..."
            },
          };
          
          // Final sanity log of what we're persisting
          console.log('[SPEC_OUT] pd.stripePaymentIntents.default', { 
            id: pd.stripePaymentIntents.default.id, 
            secretLike: looksLikeStripeSecret(pd.stripePaymentIntents.default.stripePaymentIntentClientSecret) 
          });
          
          // ✅ from now on, only use `pd` as the protectedData to persist/return
          updatedProtectedData = pd;
          
        } catch (stripeError) {
          console.error('[PI] Stripe PaymentIntent creation/update failed:', stripeError.message);
          // Continue with transaction even if Stripe fails, but log the error
          // You may want to throw here depending on your business logic
        }
      }
      
=======
      
      // Get commission data
      const commissionResponse = await fetchCommission(sdk);
      const commissionAsset = commissionResponse.data.data[0];
      const { providerCommission, customerCommission } =
        commissionAsset?.type === 'jsonAsset' ? commissionAsset.attributes.data : {};

      // Calculate line items
      const lineItems = transactionLineItems(
        listing,
        { ...orderData, ...bodyParams.params },
        providerCommission,
        customerCommission
      );

      // Prepare transaction body
      const { params } = bodyParams;
      
      // Helper function to clean empty strings from protectedData
      const clean = obj => Object.fromEntries(
        Object.entries(obj || {}).filter(([,v]) => v !== '')
      );
      
      // Add booking start date to protectedData as durable fallback
      const startRaw =
        params?.booking?.attributes?.start ||
        params?.bookingStart ||
        bodyParams?.params?.protectedData?.customerBookingStartISO ||
        protectedData?.bookingStartISO;
      
      let bookingStartISO = null;
      if (startRaw) {
        // Handle both Date objects and ISO strings
        if (startRaw instanceof Date) {
          bookingStartISO = startRaw.toISOString();
        } else if (typeof startRaw === 'string') {
          // Validate it's a proper ISO string
          const d = new Date(startRaw);
          if (!isNaN(d.getTime())) {
            bookingStartISO = d.toISOString();
          }
        }
      }
      
      // Use the safely extracted protectedData from req.body and clean empty strings
      const finalProtectedData = clean({ ...(protectedData || {}), bookingStartISO });
      
      if (bookingStartISO) {
        console.log('[initiate] Added bookingStartISO to protectedData:', bookingStartISO);
      } else {
        console.log('[initiate] No booking start date found to store in protectedData');
      }

      // 🔁 Borrower phone fallback: if missing in PD, copy from current user's profile
      if (!finalProtectedData.customerPhone) {
        try {
          const me = await sdk.currentUser.show({ include: ['profile'] });
          const prof = me?.data?.data?.attributes?.profile;
          const profilePhone =
            prof?.protectedData?.phone ??
            prof?.protectedData?.phoneNumber ??
            prof?.publicData?.phone ??
            prof?.publicData?.phoneNumber ??
            null;
          if (profilePhone) {
            finalProtectedData.customerPhone = profilePhone;
            console.log('[initiate] filled customerPhone from profile');
          } else {
            console.log('[initiate] no phone found in profile; leaving customerPhone unset');
          }
        } catch (e) {
          console.warn('[initiate] could not read currentUser profile for phone fallback:', e?.message);
        }
      }
      
      console.log('[initiate] forwarding PD keys:', Object.keys(finalProtectedData));
      console.log('[initiate] merged finalProtectedData customerStreet:', finalProtectedData.customerStreet);
      console.log('[initiate] merged finalProtectedData customerZip:', finalProtectedData.customerZip);
      
>>>>>>> b9241716
      const body = {
        ...bodyParams,
        params: {
          ...params,
<<<<<<< HEAD
          protectedData: updatedProtectedData, // use PD with real Stripe secret
=======
          protectedData: finalProtectedData, // use safely extracted PD
>>>>>>> b9241716
          lineItems,
        },
      };

      // Initiate transaction
      let apiResponse;
      if (isSpeculative) {
        apiResponse = await sdk.transactions.initiateSpeculative(body, queryParams);
      } else {
        apiResponse = await sdk.transactions.initiate(body, queryParams);
<<<<<<< HEAD
      }

      // 🔧 FIXED: Use fresh transaction data from the API response
      const tx = apiResponse?.data?.data;  // Flex SDK shape
      
      // 🔐 PROD-SAFE: Log PI tails for request-payment speculative calls
      if (isSpeculative && bodyParams?.transition === 'transition/request-payment') {
        const pd = tx?.attributes?.protectedData?.stripePaymentIntents?.default || {};
        const idTail = (pd.id || '').slice(0,3) + '...' + (pd.id || '').slice(-5);
        const secretTail = (pd.stripePaymentIntentClientSecret || '').slice(0,3) + '...' + (pd.stripePaymentIntentClientSecret || '').slice(-5);
        const secretPrefix = (pd.stripePaymentIntentClientSecret || '').substring(0, 3);
        console.log('[PI_TAILS] idTail=%s secretTail=%s looksLikePI=%s looksLikeSecret=%s secretPrefix=%s', 
          idTail, 
          secretTail, 
          /^pi_/.test(pd.id || ''), 
          /_secret_/.test(pd.stripePaymentIntentClientSecret || ''),
          secretPrefix
        );
      }
      
      // 🔐 PROD HOTFIX: Diagnose PaymentIntent data from Flex
      if (process.env.NODE_ENV !== 'production') {
        const pd = tx?.attributes?.protectedData || {};
        const nested = pd?.stripePaymentIntents?.default || {};
        const piId = nested?.id || pd?.id;
        const piSecret = nested?.stripePaymentIntentClientSecret || pd?.stripePaymentIntentClientSecret;
        
        const looksLikePI = typeof piId === 'string' && /^pi_/.test(piId);
        const secretLooksRight = typeof piSecret === 'string' && /_secret_/.test(piSecret);
        
        console.log('[SERVER_PROXY] PI data from Flex:', {
          isSpeculative,
          txId: tx?.id?.uuid || tx?.id,
          piId: piId ? (looksLikePI ? piId.slice(0, 10) + '...' : piId) : null,
          piSecret: piSecret ? (secretLooksRight ? '***' + piSecret.slice(-10) : piSecret) : null,
          looksLikePI,
          secretLooksRight,
          hasNested: !!nested?.stripePaymentIntentClientSecret,
          hasFlat: !!pd?.stripePaymentIntentClientSecret,
        });
        
        if (!looksLikePI || !secretLooksRight) {
          console.warn('[SERVER_PROXY] ⚠️ PaymentIntent data may be invalid! Expected pi_* id and secret with _secret_');
        }
      }
=======
      }

      // 🔧 FIXED: Use fresh transaction data from the API response
      const tx = apiResponse?.data?.data;  // Flex SDK shape
>>>>>>> b9241716
      
      // STEP 4: Add a forced test log
      console.log('🧪 Inside initiate-privileged — beginning SMS evaluation');
      
      // 🔧 FIXED: Lender notification SMS for booking requests - ensure provider phone only
      if (
        bodyParams?.transition === 'transition/request-payment' &&
        !isSpeculative &&
        tx
      ) {
        try {
          console.log('📨 [SMS][booking-request] Preparing to send lender notification SMS');
          
          // Provider resolution (you already have this pattern)
          const txProviderId = tx?.relationships?.provider?.data?.id || null;
          const listingAuthorId = listing?.relationships?.author?.data?.id || null;
          const providerId = txProviderId || listingAuthorId;

          console.log('[SMS][booking-request] Provider ID resolution:', {
            txProviderId: txProviderId?.uuid || txProviderId,
            listingAuthorId: listingAuthorId?.uuid || listingAuthorId,
            chosenProviderId: providerId?.uuid || providerId,
          });

          if (!providerId) {
            console.warn('[SMS][booking-request] No provider ID from tx/listing; skipping lender SMS');
          } else {
            // 🔑 Integration fetch (operator permissions) — can read profile.protectedData
            const iSdk = getIntegrationSdk();
            const idStr = providerId?.uuid ?? providerId; // Integration SDK expects a string UUID
            const prov = await iSdk.users.show({ id: idStr });
            const prof = prov?.data?.data?.attributes?.profile || null;

            // Inspect what we got (avoid logging full PII)
            console.log('[SMS][booking-request] Provider profile fields present:', {
              hasProtected: !!prof?.protectedData,
              hasPublic: !!prof?.publicData,
            });

            const provPhone =
              prof?.protectedData?.phone ??
              prof?.protectedData?.phoneNumber ??
              prof?.publicData?.phone ??
              prof?.publicData?.phoneNumber ??
              null;

            console.log('[SMS][booking-request] Provider phone (raw, masked):',
              maskPhone(provPhone)
            );
<<<<<<< HEAD

            // Optional: safety — don't accidentally send to borrower's phone
            const borrowerId = tx?.relationships?.customer?.data?.id || null;
            if (borrowerId && (borrowerId?.uuid ?? borrowerId) === (providerId?.uuid ?? providerId)) {
              console.warn('[SMS][booking-request] Provider equals customer; aborting lender SMS');
            } else if (provPhone) {
              // Your sendSMS util should normalize to E.164 and log the final +1… number
              const listingTitle = listing?.attributes?.title || 'your listing';
              
              const key = `${tx?.id?.uuid || 'no-tx'}:transition/request-payment:lender`;
              if (alreadySent(key)) {
                console.log('[SMS] duplicate suppressed (lender):', key);
              } else {
                try {
                  await sendSMS(provPhone, buildLenderMsg(tx, listingTitle), { 
                    role: 'lender',
                    tag: 'booking_request_to_lender_alt',
                    meta: { listingId: listing?.id?.uuid || listing?.id }
                  });
                  console.log(`📱 [SMS][booking-request] Lender notification sent to ${maskPhone(provPhone)}`);
                } catch (e) {
                  console.error('[SMS][booking-request] Lender SMS failed:', e.message);
                }
              }
            } else {
              console.warn('[SMS][booking-request] Provider missing phone; skipping lender SMS');
            }
          }

=======

            // Optional: safety — don't accidentally send to borrower's phone
            const borrowerId = tx?.relationships?.customer?.data?.id || null;
            if (borrowerId && (borrowerId?.uuid ?? borrowerId) === (providerId?.uuid ?? providerId)) {
              console.warn('[SMS][booking-request] Provider equals customer; aborting lender SMS');
            } else if (provPhone) {
              // Your sendSMS util should normalize to E.164 and log the final +1… number
              const listingTitle = listing?.attributes?.title || 'your listing';
              
              const key = `${tx?.id?.uuid || 'no-tx'}:transition/request-payment:lender`;
              if (alreadySent(key)) {
                console.log('[SMS] duplicate suppressed (lender):', key);
              } else {
                try {
                  await sendSMS(provPhone, buildLenderMsg(tx, listingTitle), { 
                    role: 'lender',
                    tag: 'booking_request_to_lender_alt',
                    meta: { listingId: listing?.id?.uuid || listing?.id }
                  });
                  console.log(`📱 [SMS][booking-request] Lender notification sent to ${maskPhone(provPhone)}`);
                } catch (e) {
                  console.error('[SMS][booking-request] Lender SMS failed:', e.message);
                }
              }
            } else {
              console.warn('[SMS][booking-request] Provider missing phone; skipping lender SMS');
            }
          }

>>>>>>> b9241716
          // 🔧 FIXED: Fetch customer profile if available (borrower SMS - unchanged)
          let borrowerPhone = null;
          const customerId = tx?.relationships?.customer?.data?.id;
          if (customerId) {
            try {
              const customer = await sdk.users.show({ 
                id: customerId,
                include: ['profile']
              });
              
              const customerProf = customer?.data?.data?.attributes?.profile;
              borrowerPhone = customerProf?.protectedData?.phone
                ?? customerProf?.protectedData?.phoneNumber
                ?? customerProf?.publicData?.phone
                ?? customerProf?.publicData?.phoneNumber
                ?? null;
            } catch (customerErr) {
              console.warn('[SMS][booking-request] Could not fetch customer profile:', customerErr.message);
            }
          }

          // Send customer confirmation SMS
          if (customerId && borrowerPhone) {
            try {
              console.log('📨 [SMS][customer-confirmation] Preparing to send customer confirmation SMS');
              
                              const listingTitle = listing?.attributes?.title || 'your listing';
                // Carrier-friendly borrower message
                const borrowerInboxUrl = process.env.ROOT_URL || 'https://sherbrt.com/inbox/orders';
                const borrowerMsg = `Sherbrt: your booking request for "${listingTitle}" was sent. Track in your inbox: ${borrowerInboxUrl}`;
              
              const key = `${tx?.id?.uuid || 'no-tx'}:transition/request-payment:borrower`;
              if (alreadySent(key)) {
                console.log('[SMS] duplicate suppressed (borrower):', key);
              } else {
                try {
                  await sendSMS(borrowerPhone, borrowerMsg, { 
                    role: 'borrower',
                    tag: 'booking_confirmation_to_borrower',
                    meta: { listingId: listing?.id?.uuid || listing?.id }
                  });
                  console.log(`✅ [SMS][customer-confirmation] Customer confirmation sent to ${maskPhone(borrowerPhone)}`);
                } catch (e) {
                  console.error('[SMS][customer-confirmation] Customer SMS failed:', e.message);
                }
              }
              
            } catch (customerSmsErr) {
              console.error('[SMS][customer-confirmation] Customer SMS failed:', customerSmsErr.message);
            }
          } else {
            console.log('[SMS][customer-confirmation] Skipping customer SMS - missing customerId or phone:', { customerId, borrowerPhone });
          }
        } catch (err) {
          console.error('❌ [SMS][booking-request] Error in SMS logic:', err.message);
        }
      }
      
      // 🔧 FIXED: Return the API response to be handled by the final .then()
      return apiResponse;
    })
    .then((apiResponse) => {
      // 🔧 FIXED: Handle the final response to the client
      const { status, statusText, data } = apiResponse;
      
      res
        .status(status)
        .set('Content-Type', 'application/transit+json')
        .send(
          serialize({
            status,
            statusText,
            data,
          })
        )
        .end();
    })
    .catch(e => {
      console.error('[initiate-privileged] failed', {
        status: e?.status,
        message: e?.message,
        data: e?.data,
        stack: e?.stack,
        transition: bodyParams?.transition,
        listingId: bodyParams?.params?.listingId,
      });

      return handleError(res, e);
    });
};
<|MERGE_RESOLUTION|>--- conflicted
+++ resolved
@@ -11,56 +11,9 @@
 const { alreadySent } = require('../api-util/idempotency');
 const { attempt, sent, failed } = require('../api-util/metrics');
 
-<<<<<<< HEAD
-// ✅ Safe Stripe initializer (lazy + memoized)
-const Stripe = require('stripe');
-let _stripeSingleton = null;
-
-/**
- * Get Stripe instance with lazy initialization.
- * Returns null if STRIPE_SECRET_KEY is not configured (no crash).
- */
-function getStripe() {
-  // Accept multiple env var names for flexibility
-  const key =
-    process.env.STRIPE_SECRET_KEY ||
-    process.env.STRIPE_LIVE_SECRET_KEY ||
-    process.env.STRIPE_TEST_SECRET_KEY ||
-    null;
-
-  if (!key) {
-    if (process.env.NODE_ENV !== 'test') {
-      console.warn('[ENV CHECK][Stripe] Missing STRIPE_SECRET_KEY. Payments disabled.');
-    }
-    return null;
-  }
-
-  // Return cached instance if already initialized
-  if (_stripeSingleton) return _stripeSingleton;
-
-  try {
-    _stripeSingleton = new Stripe(key, { apiVersion: '2024-06-20' });
-    const mode = key.startsWith('sk_live_') ? 'LIVE' : key.startsWith('sk_test_') ? 'TEST' : 'UNKNOWN';
-    console.log('[ENV CHECK][Stripe] Initialized successfully. Mode:', mode, `(${key.substring(0, 8)}...)`);
-    return _stripeSingleton;
-  } catch (err) {
-    console.error('[Stripe] Failed to initialize Stripe SDK:', err?.message || err);
-    return null;
-  }
-}
-
 // Helper to normalize listingId to string
 const toUuidString = id =>
   typeof id === 'string' ? id : (id && (id.uuid || id.id)) || null;
-
-// Helper to validate Stripe client_secret format (strict)
-const looksLikeStripeSecret = s =>
-  typeof s === 'string' && /^pi_[A-Za-z0-9]+(?:_[A-Za-z0-9]+)*_secret_[A-Za-z0-9]+$/.test(s);
-=======
-// Helper to normalize listingId to string
-const toUuidString = id =>
-  typeof id === 'string' ? id : (id && (id.uuid || id.id)) || null;
->>>>>>> b9241716
 
 // Conditional import of sendSMS to prevent module loading errors
 let sendSMS = null;
@@ -74,19 +27,6 @@
 
 console.log('🚦 initiate-privileged endpoint is wired up');
 
-<<<<<<< HEAD
-// Log Stripe status (but don't initialize yet - that happens on first request)
-const stripeKeyPrefix = process.env.STRIPE_SECRET_KEY?.substring(0, 8) || 'not-set';
-if (stripeKeyPrefix !== 'not-set') {
-  const mode = stripeKeyPrefix.startsWith('sk_live') ? 'LIVE' : stripeKeyPrefix.startsWith('sk_test') ? 'TEST' : 'UNKNOWN';
-  console.log('[ENV CHECK][Stripe] Key found. Mode:', mode, `(${stripeKeyPrefix}...)`);
-} else {
-  console.warn('[ENV CHECK][Stripe] No key found. Payments will return 503.');
-}
-console.log('[ENV CHECK] Publishable key (first 12):', process.env.REACT_APP_STRIPE_PUBLISHABLE_KEY?.substring(0, 12) || 'not-set');
-
-=======
->>>>>>> b9241716
 // Helper function to build carrier-friendly lender SMS message
 function buildLenderMsg(tx, listingTitle) {
   // Carrier-friendly: short, one link, no emojis
@@ -96,9 +36,6 @@
 }
 
 module.exports = (req, res) => {
-  if (process.env.NODE_ENV !== 'production') {
-    console.log('[SERVER_PROXY] /api/initiate-privileged hit');
-  }
   console.log('🚀 initiate-privileged endpoint HIT!');
   console.log('📋 Request method:', req.method);
   console.log('📋 Request URL:', req.url);
@@ -118,17 +55,6 @@
     console.log('[initiate] forwarding PD keys:', Object.keys(protectedData));
     console.log('[initiate] customerStreet:', protectedData.customerStreet);
     console.log('[initiate] customerZip:', protectedData.customerZip);
-<<<<<<< HEAD
-    // Presence check (no PII values)
-    console.log('[initiate] presence check', {
-      hasStreet: !!protectedData.customerStreet,
-      hasZip: !!protectedData.customerZip,
-      hasPhone: !!protectedData.customerPhone,
-      hasEmail: !!protectedData.customerEmail,
-      hasName: !!protectedData.customerName,
-    });
-=======
->>>>>>> b9241716
   } catch (_) {
     console.log('[initiate] forwarding PD keys: (unavailable)');
   }
@@ -167,7 +93,6 @@
         include: ['author', 'author.profile']
       });
       const listing = listingResponse.data.data;
-<<<<<<< HEAD
       
       // Get commission data
       const commissionResponse = await fetchCommission(sdk);
@@ -192,7 +117,7 @@
       );
       
       // Add booking start date to protectedData as durable fallback
-      const startRaw = 
+      const startRaw =
         params?.booking?.attributes?.start ||
         params?.bookingStart ||
         bodyParams?.params?.protectedData?.customerBookingStartISO ||
@@ -247,224 +172,11 @@
       console.log('[initiate] merged finalProtectedData customerStreet:', finalProtectedData.customerStreet);
       console.log('[initiate] merged finalProtectedData customerZip:', finalProtectedData.customerZip);
       
-      // ✅ CRITICAL: Create/update Stripe PaymentIntent with real client secret
-      let updatedProtectedData = finalProtectedData;
-      
-      // Only create PaymentIntent for request-payment transitions
-      if (bodyParams?.transition === 'transition/request-payment' && lineItems && lineItems.length > 0) {
-        // Get Stripe instance (lazy init, returns null if not configured)
-        const stripe = getStripe();
-        
-        if (!stripe) {
-          // Graceful degradation: Stripe not configured
-          console.warn('[PI] Stripe not configured. Returning 503 for payment request.');
-          return res.status(503).json({
-            type: 'error',
-            code: 'payments-not-configured',
-            message: 'Stripe is not configured on this server. Please contact support.',
-          });
-        }
-        
-        try {
-          // Calculate payin total from lineItems
-          const payinLineItems = lineItems.filter(item => 
-            item.includeFor && item.includeFor.includes('customer')
-          );
-          
-          const payinTotal = payinLineItems.reduce((sum, item) => {
-            const itemTotal = item.unitPrice.amount * (item.quantity || 1);
-            return sum + itemTotal;
-          }, 0);
-          
-          // Get currency from first line item
-          const currency = lineItems[0]?.unitPrice?.currency?.toLowerCase() || 'usd';
-          
-          console.log('[PI] Calculated payment:', { amount: payinTotal, currency });
-          
-          // 🔒 SECURITY: Strip any client-provided secret (never trust client data)
-          const incomingPD = finalProtectedData || {};
-          const pd = JSON.parse(JSON.stringify(incomingPD)); // deep clone
-          
-          if (pd?.stripePaymentIntents?.default?.stripePaymentIntentClientSecret) {
-            console.log('[PI] Stripping client-provided secret (untrusted)');
-            delete pd.stripePaymentIntents.default.stripePaymentIntentClientSecret;
-          }
-          
-          // Get existing PI id (safe), but NEVER trust client-provided secret
-          const existingId = pd?.stripePaymentIntents?.default?.id || null;
-          
-          let pi, secretFromStripe;
-          if (existingId && /^pi_/.test(existingId)) {
-            // Update existing PaymentIntent
-            console.log('[PI] Updating existing PaymentIntent:', existingId.slice(0, 10) + '...');
-            pi = await stripe.paymentIntents.update(existingId, { 
-              amount: payinTotal, 
-              currency,
-              automatic_payment_methods: { enabled: true },
-              metadata: {
-                context: 'speculative',
-              },
-            });
-            secretFromStripe = pi.client_secret || null;
-            
-            // If Stripe didn't return secret on update, retrieve it
-            if (!secretFromStripe) {
-              console.log('[PI] Secret not returned on update, retrieving PI...');
-              const retrieved = await stripe.paymentIntents.retrieve(existingId);
-              secretFromStripe = retrieved.client_secret || null;
-            }
-          } else {
-            // Create fresh PaymentIntent
-            console.log('[PI] Creating new PaymentIntent');
-            pi = await stripe.paymentIntents.create({
-              amount: payinTotal,
-              currency,
-              automatic_payment_methods: { enabled: true },
-              metadata: {
-                context: 'speculative',
-              },
-            });
-            secretFromStripe = pi.client_secret || null;
-          }
-          
-          // Only use server-obtained secret (never trust client)
-          const secret = secretFromStripe;
-          
-          // Safe diagnostic logging
-          console.log('[PI]', { 
-            id: pi.id, 
-            status: pi.status, 
-            hasSecretFromStripe: !!secretFromStripe, 
-            willPersistSecret: looksLikeStripeSecret(secret), 
-            secretHead: secret ? secret.slice(0, 5) : null 
-          });
-          
-          // CRITICAL GUARD: Do NOT proceed if we don't have a valid Stripe client secret
-          if (!looksLikeStripeSecret(secret)) {
-            console.error('[PI] FATAL: missing/invalid client_secret for PI %s', pi?.id);
-            console.error('[PI] secretFromStripe:', secretFromStripe ? secretFromStripe.slice(0, 10) + '...' : null);
-            return res.status(500).json({
-              type: 'error',
-              code: 'stripe-client-secret-missing',
-              message: 'Could not obtain a valid Stripe client secret.',
-            });
-          }
-          
-          // ✅ Overwrite protectedData with server values (never merge in client secret)
-          pd.stripePaymentIntents = {
-            ...(pd.stripePaymentIntents || {}),
-            default: {
-              id: pi.id, // Stripe PI id ("pi_...")
-              stripePaymentIntentClientSecret: secret, // must be "pi_..._secret_..."
-            },
-          };
-          
-          // Final sanity log of what we're persisting
-          console.log('[SPEC_OUT] pd.stripePaymentIntents.default', { 
-            id: pd.stripePaymentIntents.default.id, 
-            secretLike: looksLikeStripeSecret(pd.stripePaymentIntents.default.stripePaymentIntentClientSecret) 
-          });
-          
-          // ✅ from now on, only use `pd` as the protectedData to persist/return
-          updatedProtectedData = pd;
-          
-        } catch (stripeError) {
-          console.error('[PI] Stripe PaymentIntent creation/update failed:', stripeError.message);
-          // Continue with transaction even if Stripe fails, but log the error
-          // You may want to throw here depending on your business logic
-        }
-      }
-      
-=======
-      
-      // Get commission data
-      const commissionResponse = await fetchCommission(sdk);
-      const commissionAsset = commissionResponse.data.data[0];
-      const { providerCommission, customerCommission } =
-        commissionAsset?.type === 'jsonAsset' ? commissionAsset.attributes.data : {};
-
-      // Calculate line items
-      const lineItems = transactionLineItems(
-        listing,
-        { ...orderData, ...bodyParams.params },
-        providerCommission,
-        customerCommission
-      );
-
-      // Prepare transaction body
-      const { params } = bodyParams;
-      
-      // Helper function to clean empty strings from protectedData
-      const clean = obj => Object.fromEntries(
-        Object.entries(obj || {}).filter(([,v]) => v !== '')
-      );
-      
-      // Add booking start date to protectedData as durable fallback
-      const startRaw =
-        params?.booking?.attributes?.start ||
-        params?.bookingStart ||
-        bodyParams?.params?.protectedData?.customerBookingStartISO ||
-        protectedData?.bookingStartISO;
-      
-      let bookingStartISO = null;
-      if (startRaw) {
-        // Handle both Date objects and ISO strings
-        if (startRaw instanceof Date) {
-          bookingStartISO = startRaw.toISOString();
-        } else if (typeof startRaw === 'string') {
-          // Validate it's a proper ISO string
-          const d = new Date(startRaw);
-          if (!isNaN(d.getTime())) {
-            bookingStartISO = d.toISOString();
-          }
-        }
-      }
-      
-      // Use the safely extracted protectedData from req.body and clean empty strings
-      const finalProtectedData = clean({ ...(protectedData || {}), bookingStartISO });
-      
-      if (bookingStartISO) {
-        console.log('[initiate] Added bookingStartISO to protectedData:', bookingStartISO);
-      } else {
-        console.log('[initiate] No booking start date found to store in protectedData');
-      }
-
-      // 🔁 Borrower phone fallback: if missing in PD, copy from current user's profile
-      if (!finalProtectedData.customerPhone) {
-        try {
-          const me = await sdk.currentUser.show({ include: ['profile'] });
-          const prof = me?.data?.data?.attributes?.profile;
-          const profilePhone =
-            prof?.protectedData?.phone ??
-            prof?.protectedData?.phoneNumber ??
-            prof?.publicData?.phone ??
-            prof?.publicData?.phoneNumber ??
-            null;
-          if (profilePhone) {
-            finalProtectedData.customerPhone = profilePhone;
-            console.log('[initiate] filled customerPhone from profile');
-          } else {
-            console.log('[initiate] no phone found in profile; leaving customerPhone unset');
-          }
-        } catch (e) {
-          console.warn('[initiate] could not read currentUser profile for phone fallback:', e?.message);
-        }
-      }
-      
-      console.log('[initiate] forwarding PD keys:', Object.keys(finalProtectedData));
-      console.log('[initiate] merged finalProtectedData customerStreet:', finalProtectedData.customerStreet);
-      console.log('[initiate] merged finalProtectedData customerZip:', finalProtectedData.customerZip);
-      
->>>>>>> b9241716
       const body = {
         ...bodyParams,
         params: {
           ...params,
-<<<<<<< HEAD
-          protectedData: updatedProtectedData, // use PD with real Stripe secret
-=======
           protectedData: finalProtectedData, // use safely extracted PD
->>>>>>> b9241716
           lineItems,
         },
       };
@@ -475,58 +187,10 @@
         apiResponse = await sdk.transactions.initiateSpeculative(body, queryParams);
       } else {
         apiResponse = await sdk.transactions.initiate(body, queryParams);
-<<<<<<< HEAD
       }
 
       // 🔧 FIXED: Use fresh transaction data from the API response
       const tx = apiResponse?.data?.data;  // Flex SDK shape
-      
-      // 🔐 PROD-SAFE: Log PI tails for request-payment speculative calls
-      if (isSpeculative && bodyParams?.transition === 'transition/request-payment') {
-        const pd = tx?.attributes?.protectedData?.stripePaymentIntents?.default || {};
-        const idTail = (pd.id || '').slice(0,3) + '...' + (pd.id || '').slice(-5);
-        const secretTail = (pd.stripePaymentIntentClientSecret || '').slice(0,3) + '...' + (pd.stripePaymentIntentClientSecret || '').slice(-5);
-        const secretPrefix = (pd.stripePaymentIntentClientSecret || '').substring(0, 3);
-        console.log('[PI_TAILS] idTail=%s secretTail=%s looksLikePI=%s looksLikeSecret=%s secretPrefix=%s', 
-          idTail, 
-          secretTail, 
-          /^pi_/.test(pd.id || ''), 
-          /_secret_/.test(pd.stripePaymentIntentClientSecret || ''),
-          secretPrefix
-        );
-      }
-      
-      // 🔐 PROD HOTFIX: Diagnose PaymentIntent data from Flex
-      if (process.env.NODE_ENV !== 'production') {
-        const pd = tx?.attributes?.protectedData || {};
-        const nested = pd?.stripePaymentIntents?.default || {};
-        const piId = nested?.id || pd?.id;
-        const piSecret = nested?.stripePaymentIntentClientSecret || pd?.stripePaymentIntentClientSecret;
-        
-        const looksLikePI = typeof piId === 'string' && /^pi_/.test(piId);
-        const secretLooksRight = typeof piSecret === 'string' && /_secret_/.test(piSecret);
-        
-        console.log('[SERVER_PROXY] PI data from Flex:', {
-          isSpeculative,
-          txId: tx?.id?.uuid || tx?.id,
-          piId: piId ? (looksLikePI ? piId.slice(0, 10) + '...' : piId) : null,
-          piSecret: piSecret ? (secretLooksRight ? '***' + piSecret.slice(-10) : piSecret) : null,
-          looksLikePI,
-          secretLooksRight,
-          hasNested: !!nested?.stripePaymentIntentClientSecret,
-          hasFlat: !!pd?.stripePaymentIntentClientSecret,
-        });
-        
-        if (!looksLikePI || !secretLooksRight) {
-          console.warn('[SERVER_PROXY] ⚠️ PaymentIntent data may be invalid! Expected pi_* id and secret with _secret_');
-        }
-      }
-=======
-      }
-
-      // 🔧 FIXED: Use fresh transaction data from the API response
-      const tx = apiResponse?.data?.data;  // Flex SDK shape
->>>>>>> b9241716
       
       // STEP 4: Add a forced test log
       console.log('🧪 Inside initiate-privileged — beginning SMS evaluation');
@@ -576,7 +240,6 @@
             console.log('[SMS][booking-request] Provider phone (raw, masked):',
               maskPhone(provPhone)
             );
-<<<<<<< HEAD
 
             // Optional: safety — don't accidentally send to borrower's phone
             const borrowerId = tx?.relationships?.customer?.data?.id || null;
@@ -606,37 +269,6 @@
             }
           }
 
-=======
-
-            // Optional: safety — don't accidentally send to borrower's phone
-            const borrowerId = tx?.relationships?.customer?.data?.id || null;
-            if (borrowerId && (borrowerId?.uuid ?? borrowerId) === (providerId?.uuid ?? providerId)) {
-              console.warn('[SMS][booking-request] Provider equals customer; aborting lender SMS');
-            } else if (provPhone) {
-              // Your sendSMS util should normalize to E.164 and log the final +1… number
-              const listingTitle = listing?.attributes?.title || 'your listing';
-              
-              const key = `${tx?.id?.uuid || 'no-tx'}:transition/request-payment:lender`;
-              if (alreadySent(key)) {
-                console.log('[SMS] duplicate suppressed (lender):', key);
-              } else {
-                try {
-                  await sendSMS(provPhone, buildLenderMsg(tx, listingTitle), { 
-                    role: 'lender',
-                    tag: 'booking_request_to_lender_alt',
-                    meta: { listingId: listing?.id?.uuid || listing?.id }
-                  });
-                  console.log(`📱 [SMS][booking-request] Lender notification sent to ${maskPhone(provPhone)}`);
-                } catch (e) {
-                  console.error('[SMS][booking-request] Lender SMS failed:', e.message);
-                }
-              }
-            } else {
-              console.warn('[SMS][booking-request] Provider missing phone; skipping lender SMS');
-            }
-          }
-
->>>>>>> b9241716
           // 🔧 FIXED: Fetch customer profile if available (borrower SMS - unchanged)
           let borrowerPhone = null;
           const customerId = tx?.relationships?.customer?.data?.id;

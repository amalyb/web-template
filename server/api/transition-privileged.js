const axios = require('axios');
const { transactionLineItems } = require('../api-util/lineItems');
const {
  getSdk,
  getTrustedSdk,
  handleError,
  serialize,
  fetchCommission,
} = require('../api-util/sdk');
const { getIntegrationSdk, txUpdateProtectedData } = require('../api-util/integrationSdk');
const { upsertProtectedData } = require('../lib/txData');
const { maskPhone } = require('../api-util/phone');
<<<<<<< HEAD
const { computeShipByDate, formatShipBy, getBookingStartISO } = require('../lib/shipping');
=======
const { computeShipBy, computeShipByDate, formatShipBy, getBookingStartISO } = require('../lib/shipping');
>>>>>>> 43b8183f
const { contactEmailForTx, contactPhoneForTx } = require('../util/contact');
const { normalizePhoneE164 } = require('../util/phone');
const { buildShipLabelLink } = require('../util/url');
const { shortLink } = require('../api-util/shortlink');
const { timestamp } = require('../util/time');
const { getPublicTrackingUrl } = require('../lib/trackingLinks');
<<<<<<< HEAD
=======
const { extractArtifacts } = require('../lib/shipping/extractArtifacts');
const { buildLenderShipByMessage } = require('../lib/sms/buildLenderShipByMessage');
>>>>>>> 43b8183f
const { buildShippoAddress } = require('../shippo/buildAddress');

// ---- helpers (add once, top-level) ----
const safePick = (obj, keys = []) =>
  Object.fromEntries(keys.map(k => [k, obj && typeof obj === 'object' ? obj[k] : undefined]));

// Helper to check if customer has complete shipping address
const hasCustomerShipAddress = (pd) => {
  return !!(pd?.customerStreet?.trim() && pd?.customerZip?.trim());
};


const maskUrl = (u) => {
  try {
    if (!u) return '';
    const url = new URL(u);
    // keep origin + first 3 path signatures
    const parts = url.pathname.split('/').filter(Boolean).slice(0, 3);
    return `${url.origin}/${parts.join('/')}${parts.length ? '/...' : ''}`;
  } catch {
    return String(u || '').split('?')[0];
  }
};

// Helper function to parse expiry from QR code URL
function parseExpiresParam(url) {
  try {
    const u = new URL(url);
    const raw = u.searchParams.get('Expires');
    if (!raw) return null;
    const seconds = Number(raw);
    if (!Number.isFinite(seconds)) return null;
    return new Date(seconds * 1000).toISOString(); // normalize to ISO
  } catch {
    return null;
  }
}

const logTx = (tx) => ({
  object_id: tx?.object_id,
  status: tx?.status,
  tracking_number: tx?.tracking_number,
  tracking_url_provider: tx?.tracking_url_provider,
  label_url: tx?.label_url,
  qr_code_url: tx?.qr_code_url,
});
<<<<<<< HEAD

// Choose the best link to send in SMS according to business rules:
// 1) UPS preferred: use QR if present, else label.
// 2) If USPS fallback: use label (never QR).
// 3) Else: any label.
// 4) Else: tracking.
function pickBestOutboundLink({ carrier, qrUrl, labelUrl, trackingUrl }) {
  const c = (carrier || '').toUpperCase();
  // UPS first: prefer QR, then label
  if (c === 'UPS') {
    if (qrUrl) return qrUrl;
    if (labelUrl) return labelUrl;
  }
  // USPS fallback: label only (no QR)
  if (c === 'USPS') {
    if (labelUrl) return labelUrl;
  }
  // Any other carrier: prefer label if present
  if (labelUrl) return labelUrl;
  // Last resort: tracking
  if (trackingUrl) return trackingUrl;
  return null;
}
=======

// Choose the best link to send in SMS according to business rules:
// 1) UPS preferred: use QR if present, else label.
// 2) If USPS fallback: use label (never QR).
// 3) Else: any label.
// 4) Else: tracking.
function pickBestOutboundLink({ carrier, qrUrl, labelUrl, trackingUrl }) {
  const c = (carrier || '').toUpperCase();
  // UPS first: prefer QR, then label
  if (c === 'UPS') {
    if (qrUrl) return qrUrl;
    if (labelUrl) return labelUrl;
  }
  // USPS fallback: label only (no QR)
  if (c === 'USPS') {
    if (labelUrl) return labelUrl;
  }
  // Any other carrier: prefer label if present
  if (labelUrl) return labelUrl;
  // Last resort: tracking
  if (trackingUrl) return trackingUrl;
  return null;
}
// ---------------------------------------

/**
 * Select the cheapest allowed shipping rate that meets the deadline, preferring Ground.
 * @param {Array} availableRates - Array of rate objects from Shippo
 * @param {Object} opts - Options { shipByDate, preferredProviders }
 * @returns {Object|null} Selected rate object or null
 */
function pickCheapestAllowedRate(availableRates, { shipByDate, preferredProviders = ['UPS','USPS'] }) {
  if (!Array.isArray(availableRates) || availableRates.length === 0) return null;

  const allow = (process.env.ALLOWED_UPS_SERVICES || '').split(',').map(s => s.trim()).filter(Boolean);
  const today = new Date(); today.setHours(0,0,0,0);
  const deadline = shipByDate ? new Date(shipByDate) : null;
  const daysUntil = deadline ? Math.ceil((deadline - today) / 86400000) : 999;
  const buffer = 1; // cushion to avoid cutting it too close

  // normalize
  const norm = availableRates.map(r => ({
    provider: String(r.provider || '').toUpperCase(),
    token: r.servicelevel?.token || r.service?.token || '',
    name: r.servicelevel?.name || r.service?.name || '',
    amount: Number(r.amount ?? r.amount_local ?? r.rate ?? 1e9),
    estDays: Number(r.estimated_days ?? r.duration_terms ?? 999),
    raw: r
  }));

  // provider preference order
  let candidates = [];
  for (const p of preferredProviders.map(p => p.toUpperCase())) {
    const subset = norm.filter(n => n.provider === p);
    if (subset.length) { candidates = subset; break; }
  }
  if (!candidates.length) candidates = norm;

  // optional allow-list (e.g., "ups_ground,ups_3_day_select")
  if (allow.length) candidates = candidates.filter(n => !n.provider || n.provider !== 'UPS' || allow.includes(n.token));

  // prefer UPS Ground if it meets the deadline
  const ground = candidates.filter(n => n.token === 'ups_ground').sort((a,b)=>a.amount-b.amount);
  if (ground.length && (ground[0].estDays + buffer) <= daysUntil) return ground[0].raw;

  // otherwise: cheapest that meets the deadline
  const feasible = candidates.filter(n => (n.estDays + buffer) <= daysUntil).sort((a,b)=>a.amount-b.amount);
  if (feasible.length) return feasible[0].raw;

  // last resort: absolute cheapest (never choose "fastest" by default)
  return candidates.sort((a,b)=>a.amount-b.amount)[0].raw;
}

>>>>>>> 43b8183f
// ---------------------------------------

// Conditional import of sendSMS to prevent module loading errors
let sendSMS = null;
try {
  const smsModule = require('../api-util/sendSMS');
  sendSMS = smsModule.sendSMS;
} catch (error) {
  console.warn('⚠️ SMS module not available — SMS functionality disabled');
  sendSMS = () => Promise.resolve(); // No-op function
}

// QR delivery reliability: Redis cache for transaction QR data
const { getRedis } = require('../redis');
const redis = getRedis();

// Log cache mode on startup
console.log('[qr-cache] mode:', redis.status === 'mock' ? 'in-memory' : 'redis');

// Note: Legacy persistWithRetry function has been removed.
// Use upsertProtectedData from server/lib/txData.js instead for all Shippo label persistence.

console.log('🚦 transition-privileged endpoint is wired up');

// Helper function to get borrower phone number with fallbacks
// DEPRECATED: Use contactPhoneForTx from util/contact.js instead
const getBorrowerPhone = (params, tx) => {
  const txPD = tx?.protectedData || tx?.attributes?.protectedData || {};
  const cust = tx?.relationships?.customer?.attributes;
  const profilePhone = cust?.profile?.protectedData?.phone ?? cust?.protectedData?.phone;
  
  // Use PD-first helper
  return contactPhoneForTx(tx, profilePhone);
};

// Helper function to get lender phone number with fallbacks
const getLenderPhone = (params, tx) => {
  const txPD = tx?.protectedData || tx?.attributes?.protectedData || {};
  const prov = tx?.relationships?.provider?.attributes;
  const profilePhone = prov?.profile?.protectedData?.phone ?? prov?.protectedData?.phone;
  
  // Provider phone uses similar PD-first logic
  return txPD.providerPhone && String(txPD.providerPhone).trim()
    ? String(txPD.providerPhone).trim()
    : (profilePhone && String(profilePhone).trim() ? String(profilePhone).trim() : null);
};

// --- Shippo label creation logic extracted to a function ---
async function createShippingLabels({ 
  txId, 
  listing, 
  protectedData, 
  providerPhone, 
  integrationSdk, 
  sendSMS, 
  normalizePhone, 
  selectedRate,
  transaction
}) {
  console.log('🚀 [SHIPPO] Starting label creation for transaction:', txId);
  console.log('📋 [SHIPPO] Using protectedData:', protectedData);
  
<<<<<<< HEAD
  // Compute email suppression flag from environment variable
  const suppress = String(process.env.SHIPPO_SUPPRESS_RECIPIENT_EMAIL || '').toLowerCase() === 'true';
  console.log('[SHIPPO] Recipient email suppression:', suppress ? 'ON' : 'OFF');
  
  // Build addresses using centralized helper
  // Lender (address_from): always include email (suppressEmail: false)
  // Borrower (address_to): suppress email based on env flag
  const providerAddress = buildShippoAddress({
=======
  // ──────────────────────────────────────────────────────────────────────────────
  // EMAIL SUPPRESSION CONFIGURATION
  // ──────────────────────────────────────────────────────────────────────────────
  // Check if recipient email suppression is enabled (to prevent UPS Quantum View emails)
  const suppress = String(process.env.SHIPPO_SUPPRESS_RECIPIENT_EMAIL || '').toLowerCase() === 'true';
  console.log('[SHIPPO] Recipient email suppression:', suppress ? 'ON' : 'OFF');
  
  // Extract raw address data from protectedData
  const rawProviderAddress = {
>>>>>>> 43b8183f
    name: protectedData.providerName || 'Provider',
    street1: protectedData.providerStreet,
    street2: protectedData.providerStreet2,
    city: protectedData.providerCity,
    state: protectedData.providerState,
    zip: protectedData.providerZip,
    email: protectedData.providerEmail,
    phone: protectedData.providerPhone,
  }, { suppressEmail: false });
  
<<<<<<< HEAD
  const customerAddress = buildShippoAddress({
=======
  const rawCustomerAddress = {
>>>>>>> 43b8183f
    name: protectedData.customerName || 'Customer',
    street1: protectedData.customerStreet,
    street2: protectedData.customerStreet2,
    city: protectedData.customerCity,
    state: protectedData.customerState,
    zip: protectedData.customerZip,
    email: protectedData.customerEmail,
    phone: protectedData.customerPhone,
  }, { suppressEmail: suppress });
  
  // Build Shippo-compatible addresses with email suppression logic
  // Lender (provider) always keeps email for shippo notifications
  const addressFrom = buildShippoAddress(rawProviderAddress, { suppressEmail: false });
  // Borrower (customer) email suppressed when flag is ON (to prevent UPS emails)
  const addressTo = buildShippoAddress(rawCustomerAddress, { suppressEmail: suppress });
  
  // Log addresses for debugging
  console.log('🏷️ [SHIPPO] Provider address (from):', addressFrom);
  console.log('🏷️ [SHIPPO] Customer address (to):', addressTo);
  
  // Runtime guard: ensure no email leaks when suppression is ON
  if (suppress && addressTo.email) {
    console.warn('[SHIPPO] Removing email due to suppression flag.');
    delete addressTo.email;
  }
  
  // Validate that we have complete address information
  const hasCompleteProviderAddress = addressFrom.street1 && addressFrom.city && addressFrom.state && addressFrom.zip;
  const hasCompleteCustomerAddress = addressTo.street1 && addressTo.city && addressTo.state && addressTo.zip;
  
  if (!hasCompleteProviderAddress) {
    console.warn('⚠️ [SHIPPO] Incomplete provider address — skipping label creation');
    return { success: false, reason: 'incomplete_provider_address' };
  }
  
  if (!hasCompleteCustomerAddress) {
    console.warn('⚠️ [SHIPPO] Incomplete customer address — skipping label creation');
    return { success: false, reason: 'incomplete_customer_address' };
  }
  
  if (!process.env.SHIPPO_API_TOKEN) {
    console.warn('⚠️ [SHIPPO] SHIPPO_API_TOKEN missing — skipping label creation');
    return { success: false, reason: 'missing_api_token' };
  }
  
  try {
    console.log('📦 [SHIPPO] Creating outbound shipment (provider → customer)...');
    
    // Define the required parcel
    const parcel = {
      length: '12',
      width: '10',
      height: '1',
      distance_unit: 'in',
      weight: '0.75',
      mass_unit: 'lb'
    };

    // Outbound shipment payload
    // Note: QR code will be requested per-carrier at purchase time (USPS only)
    const outboundPayload = {
      address_from: addressFrom,
      address_to: addressTo,
      parcels: [parcel],
      async: false
    };
    
    // Runtime guard: ensure email is removed from address_to when suppression is ON
    if (suppress && outboundPayload.address_to.email) {
      console.warn('[SHIPPO] Removing email due to suppression flag.');
      delete outboundPayload.address_to.email;
    }
    
    console.log('📦 [SHIPPO] Outbound shipment payload:', JSON.stringify(outboundPayload, null, 2));

    // Create outbound shipment (provider → customer)
    const shipmentRes = await axios.post(
      'https://api.goshippo.com/shipments/',
      outboundPayload,
      {
        headers: {
          'Authorization': `ShippoToken ${process.env.SHIPPO_API_TOKEN}`,
          'Content-Type': 'application/json'
        }
      }
    );

    console.log('📦 [SHIPPO] Outbound shipment created successfully');
    console.log('📦 [SHIPPO] Shipment ID:', shipmentRes.data.object_id);
    
    // ──────────────────────────────────────────────────────────────────────────────
    // COMPUTE SHIP-BY DATE ONCE (BEFORE rate selection)
    // ──────────────────────────────────────────────────────────────────────────────
    const computeResult = await computeShipBy(transaction, { preferLabelAddresses: false });
    const { shipByDate, leadDays, miles, mode } = computeResult;
    
    console.log('[RATE-SELECT][COMPUTE]', { 
      shipByISO: shipByDate?.toISOString?.(), 
      leadDays, 
      miles: miles ? Math.round(miles) : null, 
      mode 
    });
    
    // Select a shipping rate from the available rates
    const availableRates = shipmentRes.data.rates || [];
    const shipmentData = shipmentRes.data;
    
    console.log('📊 [SHIPPO] Available rates:', availableRates.length);
    
    // Diagnostics if no rates returned
    if (availableRates.length === 0) {
      console.error('❌ [SHIPPO][NO-RATES] No shipping rates available for outbound shipment');
      
      // Log Shippo messages for diagnostics
      if (shipmentData.messages && shipmentData.messages.length > 0) {
        console.error('[SHIPPO][NO-RATES] messages:', JSON.stringify(shipmentData.messages, null, 2));
      }
      
      // Log carrier accounts if available
      if (shipmentData.carrier_accounts && shipmentData.carrier_accounts.length > 0) {
        const carriers = shipmentData.carrier_accounts.map(c => c.carrier);
        console.error('[SHIPPO][NO-RATES] carrier_accounts:', carriers);
      }
      
      // Log addresses being used (masked)
      console.error('[SHIPPO][NO-RATES] address_from:', {
<<<<<<< HEAD
        street1: providerAddress.street1,
        city: providerAddress.city,
        state: providerAddress.state,
        zip: providerAddress.zip,
        country: providerAddress.country
      });
      console.error('[SHIPPO][NO-RATES] address_to:', {
        street1: customerAddress.street1,
        city: customerAddress.city,
        state: customerAddress.state,
        zip: customerAddress.zip,
        country: customerAddress.country
=======
        street1: addressFrom.street1,
        city: addressFrom.city,
        state: addressFrom.state,
        zip: addressFrom.zip,
        country: addressFrom.country
      });
      console.error('[SHIPPO][NO-RATES] address_to:', {
        street1: addressTo.street1,
        city: addressTo.city,
        state: addressTo.state,
        zip: addressTo.zip,
        country: addressTo.country
>>>>>>> 43b8183f
      });
      
      // Log parcel dimensions
      console.error('[SHIPPO][NO-RATES] parcel:', parcel);
      
      return { success: false, reason: 'no_shipping_rates' };
    }
    
<<<<<<< HEAD
    // Rate selection logic: use provider preference from env
=======
    // Rate selection logic: use pickCheapestAllowedRate with shipByDate
>>>>>>> 43b8183f
    const preferredProviders = (process.env.SHIPPO_PREFERRED_PROVIDERS || 'UPS,USPS')
      .split(',')
      .map(p => p.trim().toUpperCase())
      .filter(Boolean);
    
<<<<<<< HEAD
    const providersAvailable = availableRates.map(r => r.provider).filter((v, i, a) => a.indexOf(v) === i);
    
    console.log('[SHIPPO][RATE-SELECT] providers_available=' + JSON.stringify(providersAvailable) + ' prefs=' + JSON.stringify(preferredProviders));
    
    // Select rate based on preference order
    let selectedRate = null;
    for (const preferredProvider of preferredProviders) {
      selectedRate = availableRates.find(rate => rate.provider.toUpperCase() === preferredProvider);
      if (selectedRate) {
        console.log(`[SHIPPO][RATE-SELECT] chosen=${selectedRate.provider} (matched preference: ${preferredProvider})`);
        break;
      }
    }
    
    // Fallback: use first available if no preference match
    if (!selectedRate) {
      selectedRate = availableRates[0];
      console.log(`[SHIPPO][RATE-SELECT] chosen=${selectedRate.provider} (fallback: no preference match)`);
=======
    const selectedRate = pickCheapestAllowedRate(availableRates, { 
      shipByDate, 
      preferredProviders 
    });
    
    if (!selectedRate) {
      console.error('❌ [SHIPPO][NO-RATES] No suitable rate found');
      return { success: false, reason: 'no_suitable_rate' };
>>>>>>> 43b8183f
    }
    
    console.log('[RATE-SELECT][OUTBOUND]', {
      token: selectedRate?.servicelevel?.token || selectedRate?.service?.token,
      provider: selectedRate?.provider,
      amount: Number(selectedRate?.amount ?? selectedRate?.rate ?? 0),
      estDays: selectedRate?.estimated_days ?? selectedRate?.duration_terms
    });
    
    // Create the actual label by purchasing the transaction
    console.log('📦 [SHIPPO] Purchasing label for selected rate...');
    
    // Build transaction payload - only request QR code for USPS
    const transactionPayload = {
      rate: selectedRate.object_id,
      async: false,
      label_file_type: 'PNG',
      metadata: JSON.stringify({ txId }) // Include transaction ID for webhook lookup
    };
    
    // Only request QR code for USPS (UPS doesn't support it)
    if (selectedRate.provider.toUpperCase() === 'USPS') {
      transactionPayload.extra = { qr_code_requested: true };
      console.log('📦 [SHIPPO] Requesting QR code for USPS label');
    } else {
      console.log('📦 [SHIPPO] Skipping QR code request for ' + selectedRate.provider + ' (not USPS)');
    }
    
    console.log('📦 [SHIPPO] Added metadata.txId to transaction payload for webhook lookup');
    
    const transactionRes = await axios.post(
      'https://api.goshippo.com/transactions/',
      transactionPayload,
      {
        headers: {
          'Authorization': `ShippoToken ${process.env.SHIPPO_API_TOKEN}`,
          'Content-Type': 'application/json'
        }
      }
    );

    // Always assign before any checks to avoid TDZ
    const shippoTx = transactionRes.data;

    // Check if label purchase was successful
    if (!shippoTx || shippoTx.status !== 'SUCCESS') {
      console.error('❌ [SHIPPO] Label purchase failed:', shippoTx?.messages);
      console.error('❌ [SHIPPO] Transaction status:', shippoTx?.status);
      return { success: false, reason: 'label_purchase_failed', status: shippoTx?.status };
    }

    // One-time debug log after label purchase - safe structured logging of key fields
    if (process.env.SHIPPO_DEBUG === 'true') {
      console.log('[SHIPPO][TX]', logTx(shippoTx));
      console.log('[SHIPPO][RATE]', safePick(selectedRate || {}, ['provider', 'servicelevel', 'service', 'object_id']));
    }
    const carrier = selectedRate?.provider ?? null;
    const service = selectedRate?.service?.name ?? selectedRate?.servicelevel?.name ?? null;
    
    // Extract and normalize shipping artifacts using the new utility
    const shippingArtifacts = extractArtifacts({
      carrier,
      trackingNumber: shippoTx.tracking_number,
      shippoTx
    });
    
    // Legacy variables for backward compatibility (deprecated - use shippingArtifacts instead)
    const trackingNumber = shippingArtifacts.trackingNumber;
    const trackingUrl = shippingArtifacts.trackingUrl;
    const labelUrl = shippingArtifacts.upsLabelUrl || shippingArtifacts.uspsLabelUrl;
    const qrUrl = shippingArtifacts.upsQrUrl;
    
    const qrPayload = { trackingNumber, trackingUrl, labelUrl, qrUrl, carrier, service };
    
    console.log('[SHIPPO] Shipping artifacts extracted:', {
      hasTrackingNumber: !!shippingArtifacts.trackingNumber,
      hasTrackingUrl: !!shippingArtifacts.trackingUrl,
      hasUpsQr: !!shippingArtifacts.upsQrUrl,
      hasUpsLabel: !!shippingArtifacts.upsLabelUrl,
      hasUspsLabel: !!shippingArtifacts.uspsLabelUrl,
      carrier: shippingArtifacts.carrier,
      service,
    });

    console.log('📦 [SHIPPO] Label purchased successfully!');
    console.log('📦 [SHIPPO] Transaction ID:', shippoTx.object_id);

    // DEBUG: prove we got here
    console.log('✅ [SHIPPO] Label created successfully for tx:', txId);

<<<<<<< HEAD
    // Calculate ship-by date using hardened centralized helper (now async)
    const bookingStartISO = getBookingStartISO(transaction);
    const shipByDate = await computeShipByDate(transaction, { preferLabelAddresses: true });
    const shipByStr = shipByDate && formatShipBy(shipByDate);
=======
    // Reuse the shipByDate computed earlier (already logged above)
    const shipByStr = formatShipBy(shipByDate);
    
    // ──────────────────────────────────────────────────────────────────────────────
    // STEP-3: notify lender "label ready" with QR/label-only link (no tracking)
    // Runs right after outbound label purchase succeeds.
    // ──────────────────────────────────────────────────────────────────────────────
    try {
      console.log('[SMS][Step-3] Starting lender notification flow...');

      // Make sure we have a provider phone
      if (!providerPhone) {
        console.warn('[SMS][Step-3] No lender phone on file; skipping SMS');
      } else {
        // Normalize to E.164
        const lenderPhone = normalizePhone(providerPhone);
        if (!lenderPhone) {
          console.warn('[SMS][Step-3] Phone normalization failed; skipping SMS');
        } else {
          // Get listing title (truncate if too long to keep SMS compact)
          const rawTitle = (listing && (listing.attributes?.title || listing.title)) || 'your item';
          const listingTitle = rawTitle.length > 40 ? rawTitle.substring(0, 37) + '...' : rawTitle;
          
          // One-time log before SMS (as requested)
          console.log('[SMS][LENDER:shipBy]', { 
            shipByISO: shipByDate?.toISOString?.(), 
            leadDays, 
            miles: miles ? Math.round(miles) : null, 
            mode 
          });

          // Build the lender SMS using the new strict QR/label-only function
          let body;
          try {
            body = await buildLenderShipByMessage({
              itemTitle: listingTitle,
              shipByDate: shipByStr,
              shippingArtifacts
            });
            
            console.log('[SMS][Step-3] Built compliant lender message with shortlink');
          } catch (msgError) {
            // If buildLenderShipByMessage throws (no compliant link), log and skip SMS
            console.error('[SMS][Step-3] Failed to build compliant message:', msgError.message);
            console.warn('[SMS][Step-3] Skipping lender SMS - no QR/label link available');
            
            // Exit early - do not send SMS with tracking link
            throw msgError;
          }

          // Import SMS tags for consistency
          const { SMS_TAGS } = require('../lib/sms/tags');
>>>>>>> 43b8183f

          // IMPORTANT: send the lender SMS with the correct tag (do not share borrower dedupe)
          await sendSMS(
            lenderPhone,
            body,
            {
              role: 'lender',
              transactionId: txId,
              tag: SMS_TAGS.LABEL_READY_TO_LENDER, // "label_ready_to_lender"
              meta: {
                listingId: listing?.id?.uuid || listing?.id,
                carrier,
                trackingNumber,
                hasQr: !!shippingArtifacts.upsQrUrl,
                hasLabel: !!(shippingArtifacts.upsLabelUrl || shippingArtifacts.uspsLabelUrl)
              }
            }
          );

          console.log('[SMS][Step-3] sent to=%s txId=%s', lenderPhone.replace(/\d(?=\d{4})/g, '*'), txId);
        }
      }
    } catch (err) {
      console.error('[SMS][Step-3] error sending lender SMS', { txId, error: err?.message });
      // Do not rethrow - SMS failure should not block persistence
    }
    
    // ========== STEP 2: PERSIST TO FLEX (INDEPENDENT OF SMS) ==========
    // Persistence happens after SMS, and failures here don't affect SMS delivery
    console.log('[SHIPPO] Attempting to persist label data to Flex protectedData...');
    
<<<<<<< HEAD
    // ──────────────────────────────────────────────────────────────────────────────
    // STEP-3: notify lender "label ready"
    // Runs right after outbound label purchase succeeds.
    // ──────────────────────────────────────────────────────────────────────────────
    try {
      console.log('[SMS][Step-3] Starting lender notification flow...');

      // Make sure we have a provider phone
      if (!providerPhone) {
        console.warn('[SMS][Step-3] No lender phone on file; skipping SMS');
      } else {
        // Normalize to E.164
        const lenderPhone = normalizePhone(providerPhone);
        if (!lenderPhone) {
          console.warn('[SMS][Step-3] Phone normalization failed; skipping SMS');
        } else {
          // Compute hasQr for branching logic (any carrier)
          const hasQr = Boolean(qrUrl);
          
          // Build public tracking URL for fallback logging (unchanged)
          const publicTrack = getPublicTrackingUrl(carrier, trackingNumber);
          // NEW: pick best link per UPS-first rules (keep SMS copy unchanged)
          const linkToSend = pickBestOutboundLink({ carrier, qrUrl, labelUrl, trackingUrl }) || publicTrack;
          
          // Get listing title (truncate if too long to keep SMS compact)
          const rawTitle = (listing && (listing.attributes?.title || listing.title)) || 'your item';
          const listingTitle = rawTitle.length > 40 ? rawTitle.substring(0, 37) + '...' : rawTitle;
          
          // Add transit hint if using distance mode
          const transitHint =
            (process.env.SHIP_LEAD_MODE === 'distance' && shipByStr) ? ' (est. transit applied)' : '';
          
          // ⬇️ DO NOT CHANGE MESSAGE COPY — only the link is different now
          let body;
          if (hasQr && qrUrl && carrier && carrier.toUpperCase() === 'UPS' && linkToSend === qrUrl) {
            body = shipByStr
              ? `Sherbrt 🍧: Ship "${listingTitle}" by ${shipByStr}${transitHint}. Scan QR: ${linkToSend}`
              : `Sherbrt 🍧: Ship "${listingTitle}". Scan QR: ${linkToSend}`;
          } else {
            body = shipByStr
              ? `Sherbrt 🍧: Ship "${listingTitle}" by ${shipByStr}${transitHint}. Label: ${linkToSend}`
              : `Sherbrt 🍧: Ship "${listingTitle}". Label: ${linkToSend}`;
          }

          console.log('[OUTBOUND-LINK] chosen:', linkToSend, 'carrier=', carrier, 'qr?', !!qrUrl, 'label?', !!labelUrl, 'track?', !!trackingUrl);
          console.log('[SMS][Step-3] carrier=%s link=%s txId=%s tracking=%s hasQr=%s',
            carrier, linkToSend, txId, trackingNumber || 'none', hasQr);

          // Import SMS tags for consistency
          const { SMS_TAGS } = require('../lib/sms/tags');

          // IMPORTANT: send the lender SMS with the correct tag (do not share borrower dedupe)
          await sendSMS(
            lenderPhone,
            body,
            {
              role: 'lender',
              transactionId: txId,
              tag: SMS_TAGS.LABEL_READY_TO_LENDER, // "label_ready_to_lender"
              meta: {
                listingId: listing?.id?.uuid || listing?.id,
                carrier,
                trackingNumber,
                hasQr: !!hasQr
              }
            }
          );

          console.log('[SMS][Step-3] sent to=%s txId=%s', lenderPhone.replace(/\d(?=\d{4})/g, '*'), txId);
        }
      }
    } catch (err) {
      console.error('[SMS][Step-3] error sending lender SMS', { txId, error: err?.message });
      // Do not rethrow - SMS failure should not block persistence
    }
    
    // ========== STEP 2: PERSIST TO FLEX (INDEPENDENT OF SMS) ==========
    // Persistence happens after SMS, and failures here don't affect SMS delivery
    console.log('[SHIPPO] Attempting to persist label data to Flex protectedData...');
    
=======
>>>>>>> 43b8183f
    try {
      const patch = {
        outboundTrackingNumber: trackingNumber,
        outboundTrackingUrl: trackingUrl,
        outboundLabelUrl: labelUrl,
        outboundQrUrl: qrUrl || null,
        outboundCarrier: carrier,
        outboundService: service,
        outboundQrExpiry: parseExpiresParam(qrUrl) || null,
        outboundPurchasedAt: timestamp(), // ← respects FORCE_NOW
        outbound: {
          ...protectedData.outbound,
          shipByDate: shipByDate ? shipByDate.toISOString() : null
        },
        // Persist normalized shipping artifacts for future use (e.g., return SMS, reminders)
        shippingArtifacts: {
          carrier: shippingArtifacts.carrier,
          trackingNumber: shippingArtifacts.trackingNumber,
          upsQrUrl: shippingArtifacts.upsQrUrl,
          upsLabelUrl: shippingArtifacts.upsLabelUrl,
          uspsLabelUrl: shippingArtifacts.uspsLabelUrl,
          trackingUrl: shippingArtifacts.trackingUrl,
        }
      };
      const result = await upsertProtectedData(txId, patch, { source: 'shippo' });
      if (result && result.success === false) {
        console.warn('⚠️ [PERSIST] Failed to save outbound label (SMS already sent):', result.error);
      } else {
        console.log('✅ [PERSIST] Stored outbound label fields:', Object.keys(patch).join(', '));
        if (shipByDate) {
          console.log('📅 [PERSIST] Set ship-by date:', shipByDate.toISOString());
        }
        console.log('✅ [PERSIST] Stored shipping artifacts for future use');
      }
    } catch (persistError) {
      console.error('❌ [PERSIST] Exception saving outbound label (SMS already sent):', persistError.message);
      // Do not rethrow - persistence failure should not fail the overall flow
    }

    // Parse expiry from QR code URL (keep existing logic)
    const qrExpiry = parseExpiresParam(qrUrl);
    console.log('📦 [SHIPPO] QR code expiry:', qrExpiry || 'unknown');

    // after outbound purchase success:
    console.log('[SHIPPO][TX]', logTx(shippoTx));

    // Create return shipment (customer → provider) if we have return address
    let returnLabelRes = null;
    let returnQrUrl = null;
    let returnTrackingUrl = null;
    
    try {
      if (protectedData.providerStreet && protectedData.providerCity && protectedData.providerState && protectedData.providerZip) {
        console.log('📦 [SHIPPO] Creating return shipment (customer → provider)...');
        
        // For return shipment, reverse the addresses:
        // - address_from: customer (borrower) returning the item
        // - address_to: provider (lender) receiving the return
        // Apply email suppression to return label recipient (provider) as well
        const returnAddressFrom = buildShippoAddress(rawCustomerAddress, { suppressEmail: suppress });
        const returnAddressTo = buildShippoAddress(rawProviderAddress, { suppressEmail: false });
        
        // Runtime guard for return label too
        if (suppress && returnAddressFrom.email) {
          console.warn('[SHIPPO] Removing email from return label address_from due to suppression flag.');
          delete returnAddressFrom.email;
        }
        
        const returnPayload = {
          address_from: returnAddressFrom,
          address_to: returnAddressTo,
          parcels: [parcel],
          async: false
        };
        
        // Runtime guard for return label: ensure email is removed from address_from when suppression is ON
        if (suppress && returnPayload.address_from.email) {
          console.warn('[SHIPPO] Removing email from return label address_from due to suppression flag.');
          delete returnPayload.address_from.email;
        }

        const returnShipmentRes = await axios.post(
          'https://api.goshippo.com/shipments/',
          returnPayload,
          {
            headers: {
              'Authorization': `ShippoToken ${process.env.SHIPPO_API_TOKEN}`,
              'Content-Type': 'application/json'
            }
          }
        );

        console.log('📦 [SHIPPO] Return shipment created successfully');
        console.log('📦 [SHIPPO] Return Shipment ID:', returnShipmentRes.data.object_id);
        
        // Get return rates and select one
        const returnRates = returnShipmentRes.data.rates || [];
        const returnShipmentData = returnShipmentRes.data;
        
        if (returnRates.length === 0) {
          console.warn('⚠️ [SHIPPO] No return rates available');
          if (returnShipmentData.messages && returnShipmentData.messages.length > 0) {
            console.warn('[SHIPPO][NO-RATES][RETURN] messages:', JSON.stringify(returnShipmentData.messages, null, 2));
          }
        }
        
        if (returnRates.length > 0) {
<<<<<<< HEAD
          // Use same provider preference logic for return labels
          const returnProvidersAvailable = returnRates.map(r => r.provider).filter((v, i, a) => a.indexOf(v) === i);
          console.log('[SHIPPO][RATE-SELECT][RETURN] providers_available=' + JSON.stringify(returnProvidersAvailable));
          
          let returnSelectedRate = null;
          for (const preferredProvider of preferredProviders) {
            returnSelectedRate = returnRates.find(rate => rate.provider.toUpperCase() === preferredProvider);
            if (returnSelectedRate) {
              console.log(`[SHIPPO][RATE-SELECT][RETURN] chosen=${returnSelectedRate.provider} (matched preference: ${preferredProvider})`);
              break;
            }
          }
          
          // Fallback to first available
          if (!returnSelectedRate) {
            returnSelectedRate = returnRates[0];
            console.log(`[SHIPPO][RATE-SELECT][RETURN] chosen=${returnSelectedRate.provider} (fallback)`);
=======
          // Use pickCheapestAllowedRate for return label (same shipByDate)
          const returnSelectedRate = pickCheapestAllowedRate(returnRates, { 
            shipByDate, 
            preferredProviders 
          });
          
          if (!returnSelectedRate) {
            console.warn('⚠️ [SHIPPO][RETURN] No suitable return rate found');
          } else {
            console.log('[RATE-SELECT][RETURN]', {
              token: returnSelectedRate?.servicelevel?.token || returnSelectedRate?.service?.token,
              provider: returnSelectedRate?.provider,
              amount: Number(returnSelectedRate?.amount ?? returnSelectedRate?.rate ?? 0),
              estDays: returnSelectedRate?.estimated_days ?? returnSelectedRate?.duration_terms
            });
          
            // Build return transaction payload - only request QR for USPS
          const returnTransactionPayload = {
            rate: returnSelectedRate.object_id,
            async: false,
            label_file_type: 'PNG',
            metadata: JSON.stringify({ txId }) // Include transaction ID for webhook lookup
          };
          
          if (returnSelectedRate.provider.toUpperCase() === 'USPS') {
            returnTransactionPayload.extra = { qr_code_requested: true };
            console.log('📦 [SHIPPO] Requesting QR code for USPS return label');
          } else {
            console.log('📦 [SHIPPO] Skipping QR code request for ' + returnSelectedRate.provider + ' return label');
>>>>>>> 43b8183f
          }
          
          console.log('📦 [SHIPPO] Added metadata.txId to return transaction payload for webhook lookup');
          
          // Build return transaction payload - only request QR for USPS
          const returnTransactionPayload = {
            rate: returnSelectedRate.object_id,
            async: false,
            label_file_type: 'PNG',
            metadata: JSON.stringify({ txId }) // Include transaction ID for webhook lookup
          };
          
          if (returnSelectedRate.provider.toUpperCase() === 'USPS') {
            returnTransactionPayload.extra = { qr_code_requested: true };
            console.log('📦 [SHIPPO] Requesting QR code for USPS return label');
          } else {
            console.log('📦 [SHIPPO] Skipping QR code request for ' + returnSelectedRate.provider + ' return label');
          }
          
          console.log('📦 [SHIPPO] Added metadata.txId to return transaction payload for webhook lookup');
          
          // Purchase return label
          const returnTransactionRes = await axios.post(
            'https://api.goshippo.com/transactions/',
            returnTransactionPayload,
            {
              headers: {
                'Authorization': `ShippoToken ${process.env.SHIPPO_API_TOKEN}`,
                'Content-Type': 'application/json'
              }
            }
          );
          
          if (returnTransactionRes.data.status === 'SUCCESS') {
            // One-time debug log for return label purchase
            if (process.env.SHIPPO_DEBUG === 'true') {
              console.log('[SHIPPO][RETURN_TX]', logTx(returnTransactionRes.data));
              console.log('[SHIPPO][RETURN_RATE]', safePick(returnSelectedRate || {}, ['provider', 'servicelevel', 'service', 'object_id']));
            }
            
            returnQrUrl = returnTransactionRes.data.qr_code_url;
            returnTrackingUrl = returnTransactionRes.data.tracking_url_provider || returnTransactionRes.data.tracking_url;
            
            console.log('📦 [SHIPPO] Return label purchased successfully!');
            console.log('📦 [SHIPPO] Return Transaction ID:', returnTransactionRes.data.object_id);
            
            // Persist return label details to Flex protectedData
            try {
              const patch = {
                returnTrackingNumber: returnTransactionRes.data.tracking_number || null,
                returnTrackingUrl: returnTrackingUrl,
                returnLabelUrl: returnTransactionRes.data.label_url || null,
                returnQrUrl: returnQrUrl || null,
                returnCarrier: returnSelectedRate?.provider || null,
                returnService: returnSelectedRate?.service?.name ?? returnSelectedRate?.servicelevel?.name ?? null,
                returnQrExpiry: parseExpiresParam(returnQrUrl || '') || null,
                returnPurchasedAt: timestamp(), // ← respects FORCE_NOW
              };
              const result = await upsertProtectedData(txId, patch, { source: 'shippo' });
              if (result && result.success === false) {
                console.warn('⚠️ [PERSIST] Failed to save return label:', result.error);
              } else {
                console.log('✅ [PERSIST] Stored return label fields:', Object.keys(patch).join(', '));
              }
            } catch (e) {
              console.error('❌ [PERSIST] Exception saving return label:', e.message);
            }
          } else {
            console.warn('⚠️ [SHIPPO] Return label purchase failed:', returnTransactionRes.data.messages);
          }
          }  // end else (returnSelectedRate)
        }  // end if (returnRates.length > 0)
      }  // end if (providerStreet && providerCity...)
    } catch (returnLabelError) {
      console.error('❌ [SHIPPO] Non-critical step failed', {
        where: 'return-label-creation',
        name: returnLabelError?.name,
        message: returnLabelError?.message,
        status: returnLabelError?.response?.status,
        data: safePick(returnLabelError?.response?.data || {}, ['error', 'message', 'code']),
      });
      // Do not rethrow — allow the HTTP handler to finish normally.
    }


    
    // Send borrower SMS notification (lender SMS already sent immediately after outbound label success)
    try {
      // Extract phone numbers from protectedData (more reliable than nested objects)
      const borrowerPhone = protectedData.customerPhone;
      
      // Optional: Send borrower "Label created" message (idempotent)
      if (borrowerPhone && trackingUrl) {
        // Check if we've already sent this notification
        const existingNotification = protectedData.shippingNotification?.labelCreated;
        if (existingNotification?.sent === true) {
          console.log(`📱 Label created SMS already sent to borrower (${maskPhone(borrowerPhone)}) - skipping`);
        } else {
          await sendSMS(
            borrowerPhone,
            `Sherbrt: your item will ship soon. Track at ${trackingUrl}`,
            { 
              role: 'customer',
              transactionId: txId,
              transition: 'transition/accept',
              tag: 'label_created_to_borrower',
              meta: { listingId: listing?.id?.uuid || listing?.id }
            }
          );
          console.log(`📱 SMS sent to borrower (${maskPhone(borrowerPhone)}) for label created with tracking: ${maskUrl(trackingUrl)}`);
          
          // Mark as sent in protectedData
          try {
            const notificationResult = await upsertProtectedData(txId, {
              shippingNotification: {
                labelCreated: { sent: true, sentAt: timestamp() } // ← respects FORCE_NOW
              }
            }, { source: 'shippo' });
            if (notificationResult && notificationResult.success === false) {
              console.warn('⚠️ [PERSIST] Failed to save notification state:', notificationResult.error);
            } else {
              console.log(`✅ [PERSIST] Updated shippingNotification.labelCreated`);
            }
          } catch (updateError) {
            console.warn(`❌ [PERSIST] Exception saving notification state:`, updateError.message);
          }
        }
      } else if (borrowerPhone) {
        console.log(`📱 Borrower phone found but no tracking URL available - no immediate notification sent`);
      } else {
        console.log(`📱 Borrower phone number not found - no immediate notification sent`);
      }
      
    } catch (smsError) {
      console.error('❌ Failed to send borrower SMS notification:', smsError.message);
      // Don't fail the label creation if SMS fails
    }
    
    return { 
      success: true, 
      outboundLabel: {
        label_url: labelUrl,
        qr_code_url: qrUrl,
        tracking_url_provider: trackingUrl
      }, 
      returnLabel: returnQrUrl ? {
        qr_code_url: returnQrUrl,
        tracking_url_provider: returnTrackingUrl
      } : null
    };
    
  } catch (err) {
    // Check if this is a Shippo API error (actual label creation failure)
    const isShippoError = err?.response?.status || err?.status;
    const isNetworkError = err?.code === 'ECONNRESET' || err?.code === 'ETIMEDOUT';
    
    if (isShippoError || isNetworkError) {
      const details = {
        name: err?.name,
        message: err?.message,
        status: err?.status || err?.response?.status,
        statusText: err?.statusText || err?.response?.statusText,
        data: err?.response?.data ? safePick(err.response.data, ['error', 'message', 'code']) : undefined,
      };
      console.error('[SHIPPO] Label creation failed (Shippo API error)', details);
      return { success: false, reason: 'shippo_api_error', error: err.message };
    } else {
      // This is likely a downstream error (SMS, persistence, etc.) - don't mark label creation as failed
      console.error('[SHIPPO] Downstream operation failed (label creation succeeded)', {
        name: err?.name,
        message: err?.message,
        stack: err?.stack?.split('\n')[0], // Just first line of stack
      });
      return { success: false, reason: 'downstream_error', error: err.message };
    }
  }
}

module.exports = async (req, res) => {
  console.log('🚀 transition-privileged endpoint HIT!');
  console.log('📋 Request method:', req.method);
  console.log('📋 Request URL:', req.url);
  
  // STEP 1: Confirm the endpoint is hit
  console.log('🚦 transition-privileged endpoint is wired up');
  
  const { isSpeculative, orderData, bodyParams, queryParams } = req.body;
  
  // STEP 2: Log the transition type
  console.log('🔁 Transition received:', bodyParams?.transition);
  
  // STEP 3: Check that sendSMS is properly imported
  console.log('📱 sendSMS function available:', !!sendSMS);
  console.log('📱 sendSMS function type:', typeof sendSMS);
  
  // Debug log for full request body
  console.log('🔍 Full request body:', {
    isSpeculative,
    orderData,
    bodyParams,
    queryParams,
    params: bodyParams?.params,
    rawBody: req.body,
    headers: req.headers
  });

  // Log protectedData received from frontend
  if (bodyParams?.params?.protectedData) {
    console.log('🛬 [BACKEND] Received protectedData:', bodyParams.params.protectedData);
  }

  // Properly await the SDK initialization
  const sdk = await getTrustedSdk(req);
  let lineItems = null;

  // Extract uuid from listingId if needed
  const listingId = bodyParams?.params?.listingId?.uuid || bodyParams?.params?.listingId;
  const transactionId = bodyParams?.params?.transactionId?.uuid || bodyParams?.params?.transactionId;
  console.log('🟠 About to call sdk.listings.show with listingId:', listingId);

  // Debug log for listingId and transaction details
  console.log('📋 Request parameters check:', {
    listingId: listingId,
    hasListingId: !!listingId,
    transition: bodyParams?.transition,
    params: bodyParams?.params,
    transactionId: transactionId,
    hasTransactionId: !!transactionId
  });

  // Verify we have the required parameters before making the API call
  // For accept, we only need the transactionId. For other transitions we expect listingId.
  if (!listingId && bodyParams?.transition !== 'transition/accept') {
    console.error('❌ EARLY RETURN: Missing required listingId parameter');
    return res.status(400).json({
      errors: [{
        status: 400,
        code: 'validation-missing-key',
        title: 'Missing required listingId parameter'
      }]
    });
  }

  const listingPromise = () => {
    console.log('📡 Making listing API call with params:', {
      listingId: listingId,
      url: '/v1/api/listings/show'
    });
    return sdk.listings.show({ id: listingId });
  };

  try {
    const [showListingResponse, fetchAssetsResponse] = await Promise.all([listingPromise(), fetchCommission(sdk)]);
    
    console.log('✅ Listing API response:', {
      status: showListingResponse?.status,
      hasData: !!showListingResponse?.data?.data,
      listingId: showListingResponse?.data?.data?.id
    });

    const listing = showListingResponse.data.data;
    const commissionAsset = fetchAssetsResponse.data.data[0];

    const { providerCommission, customerCommission } =
      commissionAsset?.type === 'jsonAsset' ? commissionAsset.attributes.data : {};

    // Get current user ID for shipping estimates (if available)
    let currentUserId = null;
    try {
      const currentUserResponse = await sdk.currentUser.show({ id: 'me' });
      currentUserId = currentUserResponse?.data?.data?.id?.uuid || null;
      console.log('[transition-privileged] Current user ID:', currentUserId);
    } catch (err) {
      console.log('[transition-privileged] Could not fetch current user:', err.message);
    }

    // Debug log for orderData
    console.log("📦 orderData for lineItems:", orderData);

    // Only calculate lineItems here if not transition/accept
    let transition = bodyParams?.transition;
    if (transition !== 'transition/accept') {
      if (orderData) {
        lineItems = await transactionLineItems(
          listing,
          { ...orderData, ...bodyParams.params },
          providerCommission,
          customerCommission,
          { currentUserId, sdk }
        );
      } else {
        console.warn("⚠️ No orderData provided for non-accept transition. This may cause issues.");
      }
    } else {
      console.log("ℹ️ Skipping lineItems generation — transition/accept will calculate from booking.");
    }

    // Debug log for lineItems
    console.log('💰 Generated lineItems:', {
      hasLineItems: !!lineItems,
      lineItemsCount: lineItems?.length,
      lineItems,
      params: bodyParams?.params,
      listingId: listing?.id
    });

    // Omit listingId from params (transition/request-payment-after-inquiry does not need it)
    const { listingId: _, ...restParams } = bodyParams?.params || {};

    // Always include protectedData in params if present
    let params = { ...restParams };
    if (orderData && orderData.protectedData) {
      params.protectedData = orderData.protectedData;
    }
    // Always include lineItems if present
    if (lineItems) {
      params.lineItems = lineItems;
    }

    // Set id for transition/request-payment and transition/accept
    let id = null;
    // Defensive check for bodyParams and .transition
    if (bodyParams && (bodyParams.transition === 'transition/request-payment' || bodyParams.transition === 'transition/confirm-payment')) {
      id = transactionId;
      
      // Sanitize incoming protectedData for request-payment to avoid blank strings overwriting existing values
      if (params.protectedData) {
        const cleaned = Object.fromEntries(
          Object.entries(params.protectedData).filter(([, v]) => v != null && String(v).trim() !== '')
        );
        
        // Server-side phone normalization (safety net for E.164)
        if (cleaned.customerPhone) {
          cleaned.customerPhone = normalizePhoneE164(cleaned.customerPhone, 'US');
          console.log('📞 [request-payment] Normalized customerPhone to E.164:', cleaned.customerPhone);
        }
        if (cleaned.providerPhone) {
          cleaned.providerPhone = normalizePhoneE164(cleaned.providerPhone, 'US');
        }
        if (cleaned.customerPhoneShipping) {
          cleaned.customerPhoneShipping = normalizePhoneE164(cleaned.customerPhoneShipping, 'US');
        }
        
        params.protectedData = cleaned;
        console.log('🧹 [request-payment] Sanitized protectedData keys:', Object.keys(cleaned));
      }
    } else if (bodyParams && bodyParams.transition === 'transition/accept') {
      id = transactionId;
      // --- [AI EDIT] Fetch protectedData from transaction and robustly merge with incoming params ---
      const transactionIdUUID =
        (bodyParams?.params?.transactionId?.uuid) ||
        (transactionId?.uuid) ||
        (typeof transactionId === 'string' ? transactionId : null);
      if (bodyParams?.transition === 'transition/accept' && transactionIdUUID) {
        try {
          const transaction = await sdk.transactions.show({
            id: transactionIdUUID,
            include: ['booking'],
          });
          const txProtectedData = transaction?.data?.data?.attributes?.protectedData || {};
          const incomingProtectedData = bodyParams?.params?.protectedData || {};
          
          // Debug logging to understand the data flow
          console.log('🔍 [DEBUG] Transaction protectedData:', txProtectedData);
          console.log('🔍 [DEBUG] Incoming protectedData:', incomingProtectedData);
          console.log('🔍 [DEBUG] Transaction customer relationship:', transaction?.data?.data?.relationships?.customer);
          
          // Remove blank updates from incoming data
          const cleaned = Object.fromEntries(
            Object.entries(incomingProtectedData).filter(([, v]) => v != null && String(v).trim() !== '')
          );
          
          // Now merge: transaction first, then cleaned updates
          const mergedProtectedData = { ...txProtectedData, ...cleaned };
          
          // Explicitly protect customer* fields from being overwritten by blank strings:
          const CUSTOMER_KEYS = [
            'customerName','customerStreet','customerStreet2','customerCity',
            'customerState','customerZip','customerEmail','customerPhone'
          ];
          for (const k of CUSTOMER_KEYS) {
            if ((mergedProtectedData[k] == null || mergedProtectedData[k] === '') && txProtectedData[k]) {
              mergedProtectedData[k] = txProtectedData[k];
            }
          }
          
          console.log('[server accept] merged PD keys:', Object.keys(mergedProtectedData));

          // Set both params.protectedData and top-level fields from mergedProtectedData
          params.protectedData = mergedProtectedData;
          Object.assign(params, mergedProtectedData); // Overwrite top-level fields with merged values
          // Log the final params before validation
          console.log('🟢 Params before validation:', params);
          // Debug log for final merged provider fields
          console.log('✅ [MERGE FIX] Final merged provider fields:', {
            providerStreet: mergedProtectedData.providerStreet,
            providerCity: mergedProtectedData.providerCity,
            providerState: mergedProtectedData.providerState,
            providerZip: mergedProtectedData.providerZip,
            providerEmail: mergedProtectedData.providerEmail,
            providerPhone: mergedProtectedData.providerPhone
          });
        } catch (err) {
          console.error('❌ Failed to fetch or apply protectedData from transaction:', err.message);
        }
      }
    } else if (bodyParams && (bodyParams.transition === 'transition/decline' || bodyParams.transition === 'transition/expire' || bodyParams.transition === 'transition/cancel')) {
      // Use transactionId for transaction-based transitions
      id = transactionId;
      console.log('🔧 Using transactionId for transaction-based transition:', bodyParams.transition);
    } else {
      id = listingId;
    }

    // Log bodyParams.params after protectedData is applied
    console.log('📝 [DEBUG] bodyParams.params after protectedData applied:', bodyParams.params);

    // Defensive log for id
    console.log('🟢 Using id for Flex API call:', id);

    // IMPORTANT: use the merged params object we built above
    const body = {
      id,
      transition: bodyParams?.transition,
      params, // merged / cleaned / validated
    };

    // Log the final body before transition
    console.log('🚀 [DEBUG] Final body sent to Flex API:', JSON.stringify(body, null, 2));
    console.log('📦 [DEBUG] Full body object:', body);
    if (body.params && body.params.protectedData) {
      console.log('🔒 [DEBUG] protectedData in final body:', body.params.protectedData);
    }

    console.log('🔍 [DEBUG] About to start validation logic...');

    // Add error handling around validation logic
    try {
      console.log('🔍 [DEBUG] Starting validation checks...');
      
      const ACCEPT_TRANSITION = 'transition/accept';
      const transition = bodyParams?.transition;
      
      // Validate required provider and customer address fields before making the SDK call
      const requiredProviderFields = [
        'providerStreet',
        'providerCity',
        'providerState',
        'providerZip',
        'providerEmail',
        'providerPhone',
      ];
      // Customer fields are NOT required at accept; they're optional.
      const requiredCustomerFields = [];
      
      console.log('🔍 [DEBUG] Required provider fields:', requiredProviderFields);
      console.log('🔍 [DEBUG] Required customer fields:', requiredCustomerFields);
      console.log('🔍 [DEBUG] Provider field values:', {
        providerStreet: params.providerStreet,
        providerCity: params.providerCity,
        providerState: params.providerState,
        providerZip: params.providerZip,
        providerEmail: params.providerEmail,
        providerPhone: params.providerPhone
      });
      console.log('🔍 [DEBUG] Customer field values:', {
        customerName: params.customerName,
        customerEmail: params.customerEmail,
        customerStreet: params.customerStreet,
        customerCity: params.customerCity,
        customerState: params.customerState,
        customerZip: params.customerZip,
        customerPhone: params.customerPhone
      });
      
      // Validate only PROVIDER fields on accept.
      if (transition === ACCEPT_TRANSITION) {
        console.log('🔍 [DEBUG] Validating provider fields for transition/accept');
        // Check both the flattened params and params.protectedData
        const pd = params?.protectedData || {};
        const missingProvider = requiredProviderFields.filter(
          k => !(params?.[k] ?? pd?.[k])
        );
        if (missingProvider.length) {
          console.error('❌ [server][accept] missing provider fields:', missingProvider);
          return res.status(422).json({
            code: 'transition/accept-missing-provider',
            message: 'Missing provider fields for accept transition.',
            missing: missingProvider,
          });
        }
      }
      
      console.log('✅ Validation completed successfully');
    } catch (validationError) {
      console.error('❌ Validation error:', validationError);
      console.error('❌ Validation error stack:', validationError.stack);
      return res.status(500).json({ error: 'Validation error', details: validationError.message });
    }

    // Perform the actual transition
    let transitionName;
    try {
      console.log('🎯 About to make SDK transition call:', {
        transition: bodyParams?.transition,
        id: id,
        isSpeculative: isSpeculative
      });
      
      // If this is transition/accept, log the transaction state before attempting
      if (bodyParams && bodyParams.transition === 'transition/accept') {
        try {
          const transactionShow = await sdk.transactions.show({ id: id });
          console.log('🔎 Current state:', transactionShow.data.data.attributes.state);
          console.log('🔎 Last transition:', transactionShow.data.data.attributes.lastTransition);
          // Log protectedData from transaction entity
          console.log('🔎 [BACKEND] Transaction protectedData:', transactionShow.data.data.attributes.protectedData);
          // If params.protectedData is missing or empty, fallback to transaction's protectedData
          if (!params.protectedData || Object.values(params.protectedData).every(v => v === '' || v === undefined)) {
            params.protectedData = transactionShow.data.data.attributes.protectedData || {};
            console.log('🔁 [BACKEND] Fallback: Using transaction protectedData for accept:', params.protectedData);
          }
        } catch (showErr) {
          console.error('❌ Failed to fetch transaction before accept:', showErr.message);
        }
      }
      
      console.log('🚀 Making final SDK transition call...');
      
      // Use Marketplace SDK for transition, then upsert protectedData via Integration SDK
      const flexIntegrationSdk = getIntegrationSdk();
      let response;
      
      if (bodyParams?.transition === 'transition/accept' && !isSpeculative) {
        console.log('🔐 [ACCEPT] Using Marketplace SDK for transition');
        
        // Extract plain UUID string for Integration SDK usage later
        const txIdPlain = 
          (typeof id === 'string') ? id :
          id?.uuid || 
          bodyParams?.params?.transactionId?.uuid ||
          bodyParams?.id;
        
        if (!txIdPlain) {
          console.error('❌ [ACCEPT] Missing transaction ID');
          return res.status(400).json({ error: 'Missing transaction id' });
        }
        
        // Store mergedProtectedData for later upsert
        const mergedProtectedData = params.protectedData || {};
        
        console.log('🔐 [ACCEPT] txId (plain):', txIdPlain);
        console.log('🔐 [ACCEPT] protectedData keys:', Object.keys(mergedProtectedData));
        console.log('🔐 [ACCEPT] providerZip:', mergedProtectedData.providerZip);
        console.log('🔐 [ACCEPT] customerZip:', mergedProtectedData.customerZip);
        
        try {
          // Execute transition with Marketplace SDK (user-scoped)
          response = await sdk.transactions.transition(body, queryParams);
          
          console.log('✅ [ACCEPT] Marketplace transition completed');
        } catch (e) {
          const err = e?.response?.data?.errors?.[0] || {};
          console.error('[ACCEPT][ERR]', {
            status: e?.response?.status,
            code: err.code,
            title: err.title,
            details: err.details || err.message,
          });
          return res.status(500).json({ 
            error: 'transition/accept-failed',
            details: err.code || e.message 
          });
        }
        
        // AFTER transition succeeds, persist protectedData via Integration SDK
        try {
          console.log('[ACCEPT][PD] Upserting protectedData via Integration', Object.keys(mergedProtectedData));
          await txUpdateProtectedData(txIdPlain, mergedProtectedData, { source: 'accept' });
          console.log('[ACCEPT][PD] Upsert complete');
        } catch (pdErr) {
          console.error('[ACCEPT][PD] Upsert failed:', pdErr.message);
          // Don't fail the request, but log it
        }
        
        // Immediately VERIFY by fetching the transaction and logging zip codes
        try {
          const verify = await flexIntegrationSdk.transactions.show({ id: txIdPlain, include: ['provider','customer'] });
          const pd = verify?.data?.data?.attributes?.protectedData || {};
          console.log('[VERIFY][ACCEPT] PD zips after upsert', { 
            providerZip: pd.providerZip, 
            customerZip: pd.customerZip 
          });
          
          // Warn if critical fields are missing
          if (!pd.providerZip) {
            console.warn('⚠️ [VERIFY][ACCEPT] Missing providerZip after upsert!');
          }
          if (!pd.customerZip) {
            console.warn('⚠️ [VERIFY][ACCEPT] Missing customerZip after upsert!');
          }
        } catch (verifyErr) {
          console.error('❌ [VERIFY][ACCEPT] Failed to verify protectedData:', verifyErr.message);
        }
      } else {
        // Use regular SDK for other transitions
        response = isSpeculative
          ? await sdk.transactions.transitionSpeculative(body, queryParams)
          : await sdk.transactions.transition(body, queryParams);
      }
      
      console.log('✅ SDK transition call SUCCESSFUL:', {
        status: response?.status,
        hasData: !!response?.data,
        transition: response?.data?.data?.attributes?.transition
      });
      
      // After successful transition, fetch fully expanded transaction for ship-by calculations
      let expandedTx = response?.data?.data;
      if (bodyParams?.transition === 'transition/accept') {
        try {
          const txId = bodyParams?.params?.transactionId?.uuid || bodyParams?.id || id;
          console.log('🔍 Fetching expanded transaction for ship-by calculations:', txId);
          
          const { data: expandedResponse } = await sdk.transactions.show({ id: txId }, { 
            include: ['booking', 'listing', 'provider', 'customer'], 
            expand: true 
          });
          
          expandedTx = expandedResponse?.data;
          console.log('✅ Expanded transaction fetched successfully for ship-by calculations');
        } catch (expandError) {
          console.warn('⚠️ Failed to fetch expanded transaction, using original response:', expandError.message);
        }
      }
      
      // Set acceptedAt for transition/accept if not already set
      if (bodyParams?.transition === 'transition/accept' && response?.data?.data) {
        const transaction = response.data.data;
        const protectedData = transaction.attributes.protectedData || {};
        const outbound = protectedData.outbound || {};
        
        if (!outbound.acceptedAt) {
          try {
            const txId = transaction.id.uuid || transaction.id;
            const result = await upsertProtectedData(txId, {
              outbound: {
                ...outbound,
                acceptedAt: timestamp() // ← respects FORCE_NOW
              }
            }, { source: 'accept' });
            
            if (result && result.success === false) {
              console.error('❌ Failed to set acceptedAt (non-critical):', result.error);
            } else {
              console.log('💾 Set outbound.acceptedAt for transition/accept');
            }
          } catch (updateError) {
            console.error('❌ Failed to set acceptedAt (non-critical):', updateError.message);
            // Do not rethrow - this is a non-essential update
          }
        }
      }
      
      // After booking (request-payment), log the transaction's protectedData
      if (bodyParams && bodyParams.transition === 'transition/request-payment' && response && response.data && response.data.data && response.data.data.attributes) {
        console.log('🧾 Booking complete. Transaction protectedData:', response.data.data.attributes.protectedData);
      }
      
      // Defensive: Only access .transition if response and response.data are defined
      if (
        response &&
        response.data &&
        response.data.data &&
        response.data.data.attributes &&
        typeof response.data.data.attributes.transition !== 'undefined'
      ) {
        transitionName = response.data.data.attributes.transition;
      }
      
      // Debug transitionName
      console.log('🔍 transitionName after response:', transitionName);
      console.log('🔍 bodyParams.transition:', bodyParams?.transition);
      
      // STEP 4: Add a forced test log
      console.log('🧪 Inside transition-privileged — beginning SMS evaluation');
      
      // Dynamic provider SMS for booking requests - replace hardcoded test SMS
      const effectiveTransition = transitionName || bodyParams?.transition;
      console.log('🔍 Using effective transition for SMS:', effectiveTransition);
      
      if (effectiveTransition === 'transition/accept') {
        console.log('📨 Preparing to send SMS for transition/accept');
        
        // Skip SMS on speculative calls
        if (isSpeculative) {
          console.log('⏭️ Skipping SMS - speculative call');
          return;
        }
        
        try {
          // Resolve phone numbers with robust fallbacks
          const pd = params?.protectedData || {};
          const txPD = response?.data?.data?.protectedData || {};
          const tx = response?.data?.data;
          
          const borrowerPhone = getBorrowerPhone(params, tx);
          const lenderPhone = getLenderPhone(params, tx);
          
          console.log('[sms] resolved phones:', { 
            borrowerPhone: maskPhone(borrowerPhone), 
            lenderPhone: maskPhone(lenderPhone) 
          });
          
          // Get listing info for messages
          const listingTitle = listing?.attributes?.title || 'your item';
          const providerName = params?.protectedData?.providerName || 'the lender';
          
          // Build site base for borrower inbox link
          const siteBase = process.env.ROOT_URL || (req ? `${req.protocol}://${req.get('host')}` : null);
          const buyerLink = siteBase ? `${siteBase}/inbox/purchases` : '';
          
          // Borrower acceptance SMS: always try if borrowerPhone exists
          if (borrowerPhone) {
            console.log('[sms] sending borrower_accept ...');
            const borrowerMessage = `🎉 Your Sherbrt request was accepted! 🍧
"${listingTitle}" from ${providerName} is confirmed. 
You'll receive tracking info once it ships! ✈️👗 ${buyerLink}`;
            
            try {
              await sendSMS(borrowerPhone, borrowerMessage, { 
                role: 'customer',
                transactionId: transactionId,
                transition: 'transition/accept',
                tag: 'accept_to_borrower',
                meta: { listingId: listing?.id?.uuid || listing?.id }
              });
              console.log('✅ SMS sent successfully to borrower');
            } catch (err) {
              console.error('❌ Borrower SMS send error:', err.message);
            }
          } else {
            console.warn('[sms] borrower phone not found; skipped borrower accept SMS');
          }
          
          // Lender SMS: only send on accept if explicitly enabled
          if (process.env.SMS_LENDER_ON_ACCEPT === '1') {
            if (lenderPhone) {
              console.log('[sms] sending lender_accept_no_label ...');
              const lenderMessage = `✅ Your Sherbrt item "${listingTitle}" was accepted! Please prepare for shipping.`;
              
              try {
                await sendSMS(lenderPhone, lenderMessage, { 
                  role: 'lender',
                  transactionId: transactionId,
                  transition: 'transition/accept',
                  tag: 'accept_to_lender',
                  meta: { listingId: listing?.id?.uuid || listing?.id }
                });
                console.log('✅ SMS sent successfully to lender');
              } catch (err) {
                console.error('❌ Lender SMS send error:', err.message);
              }
            } else {
              console.warn('[sms] lender phone not found; skipped lender SMS');
            }
          } else {
            console.log('[sms] lender-on-accept suppressed (by flag).');
          }
          
        } catch (smsError) {
          console.error('❌ Failed to send SMS notification:', smsError.message);
          console.error('❌ SMS error stack:', smsError.stack);
          // Don't fail the transaction if SMS fails
        }
      }

      if (effectiveTransition === 'transition/decline') {
        console.log('📨 Preparing to send SMS for transition/decline');
        
        // Skip SMS on speculative calls
        if (isSpeculative) {
          console.log('⏭️ Skipping SMS - speculative call');
          return;
        }
        
        try {
          // Use the helper function to get borrower phone with fallbacks
          const borrowerPhone = getBorrowerPhone(params, response?.data?.data);
          
          // Log the selected phone number and role for debugging
          console.log('📱 Selected borrower phone:', maskPhone(borrowerPhone));
          console.log('📱 SMS role: customer');
          console.log('🔍 Transition: transition/decline');
          
          if (borrowerPhone) {
            const message = `😔 Your Sherbrt request was declined. Don't worry — more fabulous looks are waiting to be borrowed!`;
            
            // Wrap sendSMS in try/catch with logs
            try {
              await sendSMS(borrowerPhone, message, { 
                role: 'customer',
                transactionId: transactionId,
                transition: 'transition/decline',
                tag: 'reject_to_borrower',
                meta: { listingId: listing?.id?.uuid || listing?.id }
              });
              console.log('✅ SMS sent successfully to borrower');
              console.log(`📱 SMS sent to borrower (${maskPhone(borrowerPhone)}) for declined request`);
            } catch (err) {
              console.error('❌ SMS send error:', err.message);
              console.error('❌ SMS error stack:', err.stack);
            }
          } else {
            console.warn('⚠️ Borrower phone number not found - cannot send decline SMS');
            console.warn('⚠️ Check params.protectedData.customerPhone or transaction data');
          }
        } catch (smsError) {
          console.error('❌ Failed to send SMS notification:', smsError.message);
          console.error('❌ SMS error stack:', smsError.stack);
          // Don't fail the transaction if SMS fails
        }
      }
      
      // Shippo label creation - only for transition/accept after successful transition
      if (bodyParams?.transition === 'transition/accept' && !isSpeculative) {
        console.log('🚀 [SHIPPO] Transition successful, triggering Shippo label creation...');
        
        // Use the validated and merged protectedData from params
        const finalProtectedData = params.protectedData || {};
        console.log('📋 [SHIPPO] Final protectedData for label creation:', finalProtectedData);
        
        // Hard guard: Check for required customer address fields before Shippo
        if (!hasCustomerShipAddress(finalProtectedData)) {
          const missingFields = [];
          if (!finalProtectedData.customerStreet?.trim()) missingFields.push('customerStreet');
          if (!finalProtectedData.customerZip?.trim()) missingFields.push('customerZip');
          
          console.log(`[SHIPPO] Missing address fields; aborting label creation and transition: ${missingFields.join(', ')}`);
          return res.status(400).json({ 
            code: 'incomplete_customer_address',
            message: 'Customer address is incomplete for shipping',
            missingFields 
          });
        }
        
        // Trigger Shippo label creation asynchronously (don't await to avoid blocking response)
        createShippingLabels({
          txId: transactionId,
          listing,
          protectedData: finalProtectedData,
          providerPhone: finalProtectedData?.providerPhone,
          integrationSdk: sdk,
          sendSMS,
          normalizePhone: (p) => {
            const digits = (p || '').replace(/\D/g, '');
            if (!digits) return null;
            return digits.startsWith('1') ? `+${digits}` : `+1${digits}`;
          },
          selectedRate: null, // Will be set inside the function
          transaction: expandedTx || response?.data?.data
        })
          .then(result => {
            if (result.success) {
              console.log('✅ [SHIPPO] Label creation completed successfully');
            } else {
              console.warn('⚠️ [SHIPPO] Label creation failed:', result.reason);
            }
          })
          .catch(err => {
            console.error('❌ [SHIPPO] Unexpected error in label creation:', err.message);
          });
      }
      
      // 🔧 FIXED: Lender notification SMS for booking requests - ensure provider phone only
      if (
        bodyParams?.transition === 'transition/request-payment' &&
        !isSpeculative &&
        response?.data?.data
      ) {
        console.log('📨 [SMS][booking-request] Preparing to send lender notification SMS');

        try {
          const transaction = response?.data?.data;
          
          // Helpers for ID and phone resolution
          const asId = v => (v && v.uuid) ? v.uuid : (typeof v === 'string' ? v : null);
          const getPhone = u =>
            u?.attributes?.profile?.protectedData?.phone ??
            u?.attributes?.profile?.protectedData?.phoneNumber ??
            u?.attributes?.profile?.publicData?.phone ??
            u?.attributes?.profile?.publicData?.phoneNumber ?? null;

          // Resolve provider (lender) and customer (borrower) IDs defensively
          const providerId =
            asId(transaction?.provider?.id) ||
            asId(transaction?.relationships?.provider?.data?.id) ||
            asId(listing?.relationships?.author?.data?.id);

          const customerId =
            asId(transaction?.customer?.id) ||
            asId(transaction?.relationships?.customer?.data?.id);

          if (!providerId) {
            console.warn('[SMS][booking-request] No provider ID found; not sending SMS');
            return;
          }

          // Fetch provider user explicitly (never from currentUser or transaction.protectedData)
          const providerRes = await sdk.users.show({ id: providerId });
          const providerUser = providerRes?.data?.data;
          const providerPhone = getPhone(providerUser);

          // Borrower phone only for safety comparison (not as fallback recipient)
          let borrowerPhone = null;
          if (customerId) {
            const customerRes = await sdk.users.show({ id: customerId });
            borrowerPhone = getPhone(customerRes?.data?.data);
          }

          console.log('[SMS][booking-request]', { 
            txId: transaction?.id?.uuid || transaction?.id, 
            providerId, 
            customerId, 
            providerPhone, 
            borrowerPhone 
          });

          if (!providerPhone) {
            console.warn('[SMS][booking-request] Provider missing phone; not sending', { 
              txId: transaction?.id?.uuid || transaction?.id, 
              providerId 
            });
            return;
          }

          if (borrowerPhone && providerPhone === borrowerPhone) {
            console.error('[SMS][booking-request] Borrower phone detected for lender notice; aborting', { 
              txId: transaction?.id?.uuid || transaction?.id 
            });
            return;
          }

          if (sendSMS) {
            const message = `👗🍧 New Sherbrt booking request! Someone wants to borrow your item "${listing?.attributes?.title || 'your listing'}". Tap your dashboard to respond.`;
            
            await sendSMS(providerPhone, message, { 
              role: 'lender',
              transactionId: transaction?.id?.uuid || transaction?.id,
              transition: 'transition/request-payment',
              tag: 'booking_request_to_lender',
              meta: { listingId: listing?.id?.uuid || listing?.id }
            });
            console.log(`✅ [SMS][booking-request] SMS sent to provider ${maskPhone(providerPhone)}`);
          } else {
            console.warn('⚠️ [SMS][booking-request] sendSMS unavailable');
          }
        } catch (err) {
          console.error('❌ [SMS][booking-request] Error in lender notification logic:', err.message);
        }
      }
      
      console.log('✅ Transition completed successfully, returning:', { transition: transitionName });
      return res.status(200).json({ transition: transitionName });
    } catch (err) {
      console.error('❌ SDK transition call FAILED:', {
        error: err,
        errorMessage: err.message,
        errorResponse: err.response?.data,
        errorStatus: err.response?.status,
        errorStatusText: err.response?.statusText,
        fullError: JSON.stringify(err, null, 2)
      });
      return res.status(500).json({ error: 'Transition failed' });
    }
  } catch (e) {
    const errorData = e.response?.data;
    console.error("❌ Flex API error:", errorData || e);
    return res.status(500).json({ 
      error: "Flex API error",
      details: errorData || e.message
    });
  }
};

// Add a top-level handler for unhandled promise rejections to help diagnose Render 'failed service' issues
process.on('unhandledRejection', (reason, promise) => {
  console.error('❌ Unhandled Rejection at:', promise, 'reason:', reason);
  // Optionally exit the process if desired:
  // process.exit(1);
});
<|MERGE_RESOLUTION|>--- conflicted
+++ resolved
@@ -10,22 +10,15 @@
 const { getIntegrationSdk, txUpdateProtectedData } = require('../api-util/integrationSdk');
 const { upsertProtectedData } = require('../lib/txData');
 const { maskPhone } = require('../api-util/phone');
-<<<<<<< HEAD
-const { computeShipByDate, formatShipBy, getBookingStartISO } = require('../lib/shipping');
-=======
 const { computeShipBy, computeShipByDate, formatShipBy, getBookingStartISO } = require('../lib/shipping');
->>>>>>> 43b8183f
 const { contactEmailForTx, contactPhoneForTx } = require('../util/contact');
 const { normalizePhoneE164 } = require('../util/phone');
 const { buildShipLabelLink } = require('../util/url');
 const { shortLink } = require('../api-util/shortlink');
 const { timestamp } = require('../util/time');
 const { getPublicTrackingUrl } = require('../lib/trackingLinks');
-<<<<<<< HEAD
-=======
 const { extractArtifacts } = require('../lib/shipping/extractArtifacts');
 const { buildLenderShipByMessage } = require('../lib/sms/buildLenderShipByMessage');
->>>>>>> 43b8183f
 const { buildShippoAddress } = require('../shippo/buildAddress');
 
 // ---- helpers (add once, top-level) ----
@@ -72,31 +65,6 @@
   label_url: tx?.label_url,
   qr_code_url: tx?.qr_code_url,
 });
-<<<<<<< HEAD
-
-// Choose the best link to send in SMS according to business rules:
-// 1) UPS preferred: use QR if present, else label.
-// 2) If USPS fallback: use label (never QR).
-// 3) Else: any label.
-// 4) Else: tracking.
-function pickBestOutboundLink({ carrier, qrUrl, labelUrl, trackingUrl }) {
-  const c = (carrier || '').toUpperCase();
-  // UPS first: prefer QR, then label
-  if (c === 'UPS') {
-    if (qrUrl) return qrUrl;
-    if (labelUrl) return labelUrl;
-  }
-  // USPS fallback: label only (no QR)
-  if (c === 'USPS') {
-    if (labelUrl) return labelUrl;
-  }
-  // Any other carrier: prefer label if present
-  if (labelUrl) return labelUrl;
-  // Last resort: tracking
-  if (trackingUrl) return trackingUrl;
-  return null;
-}
-=======
 
 // Choose the best link to send in SMS according to business rules:
 // 1) UPS preferred: use QR if present, else label.
@@ -170,7 +138,6 @@
   return candidates.sort((a,b)=>a.amount-b.amount)[0].raw;
 }
 
->>>>>>> 43b8183f
 // ---------------------------------------
 
 // Conditional import of sendSMS to prevent module loading errors
@@ -233,16 +200,6 @@
   console.log('🚀 [SHIPPO] Starting label creation for transaction:', txId);
   console.log('📋 [SHIPPO] Using protectedData:', protectedData);
   
-<<<<<<< HEAD
-  // Compute email suppression flag from environment variable
-  const suppress = String(process.env.SHIPPO_SUPPRESS_RECIPIENT_EMAIL || '').toLowerCase() === 'true';
-  console.log('[SHIPPO] Recipient email suppression:', suppress ? 'ON' : 'OFF');
-  
-  // Build addresses using centralized helper
-  // Lender (address_from): always include email (suppressEmail: false)
-  // Borrower (address_to): suppress email based on env flag
-  const providerAddress = buildShippoAddress({
-=======
   // ──────────────────────────────────────────────────────────────────────────────
   // EMAIL SUPPRESSION CONFIGURATION
   // ──────────────────────────────────────────────────────────────────────────────
@@ -252,31 +209,28 @@
   
   // Extract raw address data from protectedData
   const rawProviderAddress = {
->>>>>>> 43b8183f
     name: protectedData.providerName || 'Provider',
     street1: protectedData.providerStreet,
     street2: protectedData.providerStreet2,
     city: protectedData.providerCity,
     state: protectedData.providerState,
     zip: protectedData.providerZip,
+    country: 'US',
     email: protectedData.providerEmail,
     phone: protectedData.providerPhone,
-  }, { suppressEmail: false });
-  
-<<<<<<< HEAD
-  const customerAddress = buildShippoAddress({
-=======
+  };
+  
   const rawCustomerAddress = {
->>>>>>> 43b8183f
     name: protectedData.customerName || 'Customer',
     street1: protectedData.customerStreet,
     street2: protectedData.customerStreet2,
     city: protectedData.customerCity,
     state: protectedData.customerState,
     zip: protectedData.customerZip,
+    country: 'US',
     email: protectedData.customerEmail,
     phone: protectedData.customerPhone,
-  }, { suppressEmail: suppress });
+  };
   
   // Build Shippo-compatible addresses with email suppression logic
   // Lender (provider) always keeps email for shippo notifications
@@ -334,13 +288,6 @@
       parcels: [parcel],
       async: false
     };
-    
-    // Runtime guard: ensure email is removed from address_to when suppression is ON
-    if (suppress && outboundPayload.address_to.email) {
-      console.warn('[SHIPPO] Removing email due to suppression flag.');
-      delete outboundPayload.address_to.email;
-    }
-    
     console.log('📦 [SHIPPO] Outbound shipment payload:', JSON.stringify(outboundPayload, null, 2));
 
     // Create outbound shipment (provider → customer)
@@ -394,20 +341,6 @@
       
       // Log addresses being used (masked)
       console.error('[SHIPPO][NO-RATES] address_from:', {
-<<<<<<< HEAD
-        street1: providerAddress.street1,
-        city: providerAddress.city,
-        state: providerAddress.state,
-        zip: providerAddress.zip,
-        country: providerAddress.country
-      });
-      console.error('[SHIPPO][NO-RATES] address_to:', {
-        street1: customerAddress.street1,
-        city: customerAddress.city,
-        state: customerAddress.state,
-        zip: customerAddress.zip,
-        country: customerAddress.country
-=======
         street1: addressFrom.street1,
         city: addressFrom.city,
         state: addressFrom.state,
@@ -420,7 +353,6 @@
         state: addressTo.state,
         zip: addressTo.zip,
         country: addressTo.country
->>>>>>> 43b8183f
       });
       
       // Log parcel dimensions
@@ -429,36 +361,12 @@
       return { success: false, reason: 'no_shipping_rates' };
     }
     
-<<<<<<< HEAD
-    // Rate selection logic: use provider preference from env
-=======
     // Rate selection logic: use pickCheapestAllowedRate with shipByDate
->>>>>>> 43b8183f
     const preferredProviders = (process.env.SHIPPO_PREFERRED_PROVIDERS || 'UPS,USPS')
       .split(',')
       .map(p => p.trim().toUpperCase())
       .filter(Boolean);
     
-<<<<<<< HEAD
-    const providersAvailable = availableRates.map(r => r.provider).filter((v, i, a) => a.indexOf(v) === i);
-    
-    console.log('[SHIPPO][RATE-SELECT] providers_available=' + JSON.stringify(providersAvailable) + ' prefs=' + JSON.stringify(preferredProviders));
-    
-    // Select rate based on preference order
-    let selectedRate = null;
-    for (const preferredProvider of preferredProviders) {
-      selectedRate = availableRates.find(rate => rate.provider.toUpperCase() === preferredProvider);
-      if (selectedRate) {
-        console.log(`[SHIPPO][RATE-SELECT] chosen=${selectedRate.provider} (matched preference: ${preferredProvider})`);
-        break;
-      }
-    }
-    
-    // Fallback: use first available if no preference match
-    if (!selectedRate) {
-      selectedRate = availableRates[0];
-      console.log(`[SHIPPO][RATE-SELECT] chosen=${selectedRate.provider} (fallback: no preference match)`);
-=======
     const selectedRate = pickCheapestAllowedRate(availableRates, { 
       shipByDate, 
       preferredProviders 
@@ -467,7 +375,6 @@
     if (!selectedRate) {
       console.error('❌ [SHIPPO][NO-RATES] No suitable rate found');
       return { success: false, reason: 'no_suitable_rate' };
->>>>>>> 43b8183f
     }
     
     console.log('[RATE-SELECT][OUTBOUND]', {
@@ -558,12 +465,6 @@
     // DEBUG: prove we got here
     console.log('✅ [SHIPPO] Label created successfully for tx:', txId);
 
-<<<<<<< HEAD
-    // Calculate ship-by date using hardened centralized helper (now async)
-    const bookingStartISO = getBookingStartISO(transaction);
-    const shipByDate = await computeShipByDate(transaction, { preferLabelAddresses: true });
-    const shipByStr = shipByDate && formatShipBy(shipByDate);
-=======
     // Reuse the shipByDate computed earlier (already logged above)
     const shipByStr = formatShipBy(shipByDate);
     
@@ -616,7 +517,6 @@
 
           // Import SMS tags for consistency
           const { SMS_TAGS } = require('../lib/sms/tags');
->>>>>>> 43b8183f
 
           // IMPORTANT: send the lender SMS with the correct tag (do not share borrower dedupe)
           await sendSMS(
@@ -648,89 +548,6 @@
     // Persistence happens after SMS, and failures here don't affect SMS delivery
     console.log('[SHIPPO] Attempting to persist label data to Flex protectedData...');
     
-<<<<<<< HEAD
-    // ──────────────────────────────────────────────────────────────────────────────
-    // STEP-3: notify lender "label ready"
-    // Runs right after outbound label purchase succeeds.
-    // ──────────────────────────────────────────────────────────────────────────────
-    try {
-      console.log('[SMS][Step-3] Starting lender notification flow...');
-
-      // Make sure we have a provider phone
-      if (!providerPhone) {
-        console.warn('[SMS][Step-3] No lender phone on file; skipping SMS');
-      } else {
-        // Normalize to E.164
-        const lenderPhone = normalizePhone(providerPhone);
-        if (!lenderPhone) {
-          console.warn('[SMS][Step-3] Phone normalization failed; skipping SMS');
-        } else {
-          // Compute hasQr for branching logic (any carrier)
-          const hasQr = Boolean(qrUrl);
-          
-          // Build public tracking URL for fallback logging (unchanged)
-          const publicTrack = getPublicTrackingUrl(carrier, trackingNumber);
-          // NEW: pick best link per UPS-first rules (keep SMS copy unchanged)
-          const linkToSend = pickBestOutboundLink({ carrier, qrUrl, labelUrl, trackingUrl }) || publicTrack;
-          
-          // Get listing title (truncate if too long to keep SMS compact)
-          const rawTitle = (listing && (listing.attributes?.title || listing.title)) || 'your item';
-          const listingTitle = rawTitle.length > 40 ? rawTitle.substring(0, 37) + '...' : rawTitle;
-          
-          // Add transit hint if using distance mode
-          const transitHint =
-            (process.env.SHIP_LEAD_MODE === 'distance' && shipByStr) ? ' (est. transit applied)' : '';
-          
-          // ⬇️ DO NOT CHANGE MESSAGE COPY — only the link is different now
-          let body;
-          if (hasQr && qrUrl && carrier && carrier.toUpperCase() === 'UPS' && linkToSend === qrUrl) {
-            body = shipByStr
-              ? `Sherbrt 🍧: Ship "${listingTitle}" by ${shipByStr}${transitHint}. Scan QR: ${linkToSend}`
-              : `Sherbrt 🍧: Ship "${listingTitle}". Scan QR: ${linkToSend}`;
-          } else {
-            body = shipByStr
-              ? `Sherbrt 🍧: Ship "${listingTitle}" by ${shipByStr}${transitHint}. Label: ${linkToSend}`
-              : `Sherbrt 🍧: Ship "${listingTitle}". Label: ${linkToSend}`;
-          }
-
-          console.log('[OUTBOUND-LINK] chosen:', linkToSend, 'carrier=', carrier, 'qr?', !!qrUrl, 'label?', !!labelUrl, 'track?', !!trackingUrl);
-          console.log('[SMS][Step-3] carrier=%s link=%s txId=%s tracking=%s hasQr=%s',
-            carrier, linkToSend, txId, trackingNumber || 'none', hasQr);
-
-          // Import SMS tags for consistency
-          const { SMS_TAGS } = require('../lib/sms/tags');
-
-          // IMPORTANT: send the lender SMS with the correct tag (do not share borrower dedupe)
-          await sendSMS(
-            lenderPhone,
-            body,
-            {
-              role: 'lender',
-              transactionId: txId,
-              tag: SMS_TAGS.LABEL_READY_TO_LENDER, // "label_ready_to_lender"
-              meta: {
-                listingId: listing?.id?.uuid || listing?.id,
-                carrier,
-                trackingNumber,
-                hasQr: !!hasQr
-              }
-            }
-          );
-
-          console.log('[SMS][Step-3] sent to=%s txId=%s', lenderPhone.replace(/\d(?=\d{4})/g, '*'), txId);
-        }
-      }
-    } catch (err) {
-      console.error('[SMS][Step-3] error sending lender SMS', { txId, error: err?.message });
-      // Do not rethrow - SMS failure should not block persistence
-    }
-    
-    // ========== STEP 2: PERSIST TO FLEX (INDEPENDENT OF SMS) ==========
-    // Persistence happens after SMS, and failures here don't affect SMS delivery
-    console.log('[SHIPPO] Attempting to persist label data to Flex protectedData...');
-    
-=======
->>>>>>> 43b8183f
     try {
       const patch = {
         outboundTrackingNumber: trackingNumber,
@@ -805,12 +622,6 @@
           parcels: [parcel],
           async: false
         };
-        
-        // Runtime guard for return label: ensure email is removed from address_from when suppression is ON
-        if (suppress && returnPayload.address_from.email) {
-          console.warn('[SHIPPO] Removing email from return label address_from due to suppression flag.');
-          delete returnPayload.address_from.email;
-        }
 
         const returnShipmentRes = await axios.post(
           'https://api.goshippo.com/shipments/',
@@ -838,25 +649,6 @@
         }
         
         if (returnRates.length > 0) {
-<<<<<<< HEAD
-          // Use same provider preference logic for return labels
-          const returnProvidersAvailable = returnRates.map(r => r.provider).filter((v, i, a) => a.indexOf(v) === i);
-          console.log('[SHIPPO][RATE-SELECT][RETURN] providers_available=' + JSON.stringify(returnProvidersAvailable));
-          
-          let returnSelectedRate = null;
-          for (const preferredProvider of preferredProviders) {
-            returnSelectedRate = returnRates.find(rate => rate.provider.toUpperCase() === preferredProvider);
-            if (returnSelectedRate) {
-              console.log(`[SHIPPO][RATE-SELECT][RETURN] chosen=${returnSelectedRate.provider} (matched preference: ${preferredProvider})`);
-              break;
-            }
-          }
-          
-          // Fallback to first available
-          if (!returnSelectedRate) {
-            returnSelectedRate = returnRates[0];
-            console.log(`[SHIPPO][RATE-SELECT][RETURN] chosen=${returnSelectedRate.provider} (fallback)`);
-=======
           // Use pickCheapestAllowedRate for return label (same shipByDate)
           const returnSelectedRate = pickCheapestAllowedRate(returnRates, { 
             shipByDate, 
@@ -874,24 +666,6 @@
             });
           
             // Build return transaction payload - only request QR for USPS
-          const returnTransactionPayload = {
-            rate: returnSelectedRate.object_id,
-            async: false,
-            label_file_type: 'PNG',
-            metadata: JSON.stringify({ txId }) // Include transaction ID for webhook lookup
-          };
-          
-          if (returnSelectedRate.provider.toUpperCase() === 'USPS') {
-            returnTransactionPayload.extra = { qr_code_requested: true };
-            console.log('📦 [SHIPPO] Requesting QR code for USPS return label');
-          } else {
-            console.log('📦 [SHIPPO] Skipping QR code request for ' + returnSelectedRate.provider + ' return label');
->>>>>>> 43b8183f
-          }
-          
-          console.log('📦 [SHIPPO] Added metadata.txId to return transaction payload for webhook lookup');
-          
-          // Build return transaction payload - only request QR for USPS
           const returnTransactionPayload = {
             rate: returnSelectedRate.object_id,
             async: false,

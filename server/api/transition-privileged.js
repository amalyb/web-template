const axios = require('axios');
const { transactionLineItems } = require('../api-util/lineItems');
const {
  getSdk,
  getTrustedSdk,
  handleError,
  serialize,
  fetchCommission,
} = require('../api-util/sdk');
const { maskPhone } = require('../api-util/phone');
const { computeShipByDate, formatShipBy, getBookingStartISO } = require('../lib/shipping');

<<<<<<< HEAD
// Feature flags
const SHIPPO_ENABLED = String(process.env.SHIPPO_ENABLED || 'false') === 'true';
const SHIP_BY_SMS_ENABLED = String(process.env.SHIP_BY_SMS_ENABLED || 'false') === 'true';
const SHIP_LEAD_DAYS = Number(process.env.SHIP_LEAD_DAYS || 2);

=======
>>>>>>> b9241716
// ---- helpers (add once, top-level) ----
const safePick = (obj, keys = []) =>
  Object.fromEntries(keys.map(k => [k, obj && typeof obj === 'object' ? obj[k] : undefined]));

// Helper to check if customer has complete shipping address
const hasCustomerShipAddress = (pd) => {
  return !!(pd?.customerStreet?.trim() && pd?.customerZip?.trim());
};


const maskUrl = (u) => {
  try {
    if (!u) return '';
    const url = new URL(u);
    // keep origin + first 3 path signatures
    const parts = url.pathname.split('/').filter(Boolean).slice(0, 3);
    return `${url.origin}/${parts.join('/')}${parts.length ? '/...' : ''}`;
  } catch {
    return String(u || '').split('?')[0];
  }
};

// Helper function to parse expiry from QR code URL
function parseExpiresParam(url) {
  try {
    const u = new URL(url);
    const raw = u.searchParams.get('Expires');
    if (!raw) return null;
    const seconds = Number(raw);
    if (!Number.isFinite(seconds)) return null;
    return new Date(seconds * 1000).toISOString(); // normalize to ISO
  } catch {
    return null;
  }
}

const logTx = (tx) => ({
  object_id: tx?.object_id,
  status: tx?.status,
  tracking_number: tx?.tracking_number,
  tracking_url_provider: tx?.tracking_url_provider,
  label_url: tx?.label_url,
  qr_code_url: tx?.qr_code_url,
});
// ---------------------------------------

const { getIntegrationSdk, txUpdateProtectedData } = require('../api-util/integrationSdk');

// Conditional import of sendSMS to prevent module loading errors
let sendSMS = null;
try {
  const smsModule = require('../api-util/sendSMS');
  sendSMS = smsModule.sendSMS;
} catch (error) {
  console.warn('⚠️ SMS module not available — SMS functionality disabled');
  sendSMS = () => Promise.resolve(); // No-op function
}

// QR delivery reliability: Redis cache for transaction QR data
const { getRedis } = require('../redis');
const redis = getRedis();

// Log cache mode on startup
console.log('[qr-cache] mode:', redis.status === 'mock' ? 'in-memory' : 'redis');

// Robust persistence with retry logic for Shippo data
async function persistWithRetry(id, data, { retries = 3, delayMs = 250 } = {}) {
  for (let attempt = 1; attempt <= retries; attempt++) {
    try {
      // 1. Get latest transaction data
      const tx = await data.sdk.transactions.show({ id });
      const currentProtectedData = tx?.data?.data?.attributes?.protectedData || {};
      
      // 2. Merge with new Shippo data
      const mergedProtectedData = {
        ...currentProtectedData,
        shippo: {
          ...currentProtectedData.shippo,
          outbound: {
            ...currentProtectedData.shippo?.outbound,
            ...data.shippoData
          },
          updatedAt: new Date().toISOString()
        }
      };
      
      // 3. Update transaction
      await data.sdk.transactions.update({ 
        id, 
        protectedData: mergedProtectedData 
      });
      
      console.log(`✅ [flex-persist] Successfully persisted Shippo data for transaction ${id}`);
      return true;
      
    } catch (error) {
      const status = error?.response?.status;
      
      if (status === 409 && attempt < retries) {
        console.warn(`[flex-persist] 409 conflict – retrying ${attempt}/${retries}`);
        await new Promise(resolve => setTimeout(resolve, delayMs));
        continue;
      }
      
      if (attempt === retries) {
        console.error(`❌ [flex-persist] Failed after ${retries} attempts:`, error.message);
        return false;
      }
    }
  }
}

console.log('🚦 transition-privileged endpoint is wired up');

// Helper function to get borrower phone number with fallbacks
const getBorrowerPhone = (params, tx) => {
  const txPD = tx?.protectedData || tx?.attributes?.protectedData || {};
  const cust = tx?.relationships?.customer?.attributes;
  return (
    params?.protectedData?.customerPhone ??
    txPD.customerPhone ??
    cust?.profile?.protectedData?.phone ??
    cust?.protectedData?.phone ??
    null
  );
};

// Helper function to get lender phone number with fallbacks
const getLenderPhone = (params, tx) => {
  const txPD = tx?.protectedData || tx?.attributes?.protectedData || {};
  const prov = tx?.relationships?.provider?.attributes;
  return (
    params?.protectedData?.providerPhone ??
    txPD.providerPhone ??
    prov?.profile?.protectedData?.phone ??
    prov?.protectedData?.phone ??
    null
  );
};

// --- Shippo label creation logic extracted to a function ---
async function createShippingLabels({ 
  txId, 
  listing, 
  protectedData, 
  providerPhone, 
  integrationSdk, 
  sendSMS, 
  normalizePhone, 
  selectedRate,
  transaction
}) {
  console.log('🚀 [SHIPPO] Starting label creation for transaction:', txId);
  console.log('📋 [SHIPPO] Using protectedData:', protectedData);
  
  // Extract addresses from protectedData
  const providerAddress = {
    name: protectedData.providerName || 'Provider',
    street1: protectedData.providerStreet,
    street2: protectedData.providerStreet2 || '',
    city: protectedData.providerCity,
    state: protectedData.providerState,
    zip: protectedData.providerZip,
    country: 'US',
    email: protectedData.providerEmail,
    phone: protectedData.providerPhone,
  };
  
  const customerAddress = {
    name: protectedData.customerName || 'Customer',
    street1: protectedData.customerStreet,
    street2: protectedData.customerStreet2 || '',
    city: protectedData.customerCity,
    state: protectedData.customerState,
    zip: protectedData.customerZip,
    country: 'US',
    email: protectedData.customerEmail,
    phone: protectedData.customerPhone,
  };
  
  // Log addresses for debugging
  console.log('🏷️ [SHIPPO] Provider address:', providerAddress);
  console.log('🏷️ [SHIPPO] Customer address:', customerAddress);
  
  // Validate that we have complete address information
  const hasCompleteProviderAddress = providerAddress.street1 && providerAddress.city && providerAddress.state && providerAddress.zip;
  const hasCompleteCustomerAddress = customerAddress.street1 && customerAddress.city && customerAddress.state && customerAddress.zip;
  
  if (!hasCompleteProviderAddress) {
    console.warn('⚠️ [SHIPPO] Incomplete provider address — skipping label creation');
    return { success: false, reason: 'incomplete_provider_address' };
  }
  
  if (!hasCompleteCustomerAddress) {
    console.warn('⚠️ [SHIPPO] Incomplete customer address — skipping label creation');
    return { success: false, reason: 'incomplete_customer_address' };
  }
  
  if (!process.env.SHIPPO_API_TOKEN) {
    console.warn('⚠️ [SHIPPO] SHIPPO_API_TOKEN missing — skipping label creation');
    return { success: false, reason: 'missing_api_token' };
  }
  
  try {
    console.log('📦 [SHIPPO] Creating outbound shipment (provider → customer)...');
    
    // Define the required parcel
    const parcel = {
      length: '12',
      width: '10',
      height: '1',
      distance_unit: 'in',
      weight: '0.75',
      mass_unit: 'lb'
    };

    // Outbound shipment payload
    const outboundPayload = {
      address_from: providerAddress,
      address_to: customerAddress,
      parcels: [parcel],
      extra: { qr_code_requested: true },
      async: false
    };
    console.log('📦 [SHIPPO] Outbound shipment payload:', JSON.stringify(outboundPayload, null, 2));

    // Create outbound shipment (provider → customer)
    const shipmentRes = await axios.post(
      'https://api.goshippo.com/shipments/',
      outboundPayload,
      {
        headers: {
          'Authorization': `ShippoToken ${process.env.SHIPPO_API_TOKEN}`,
          'Content-Type': 'application/json'
        }
      }
    );

    console.log('📦 [SHIPPO] Outbound shipment created successfully');
    console.log('📦 [SHIPPO] Shipment ID:', shipmentRes.data.object_id);
    
    // Select a shipping rate from the available rates
    const availableRates = shipmentRes.data.rates || [];
    console.log('📊 [SHIPPO] Available rates:', availableRates.length);
    
    if (availableRates.length === 0) {
      console.error('❌ [SHIPPO] No shipping rates available for outbound shipment');
      return { success: false, reason: 'no_shipping_rates' };
    }
    
    // Rate selection logic: prefer USPS, fallback to first available
    let selectedRate = availableRates.find(rate => rate.provider === 'USPS');
    if (!selectedRate) {
      selectedRate = availableRates[0];
      console.log('⚠️ [SHIPPO] USPS rate not found, using first available:', selectedRate.provider);
    } else {
      console.log('✅ [SHIPPO] Selected USPS rate:', selectedRate.provider, selectedRate.servicelevel);
    }
    
    console.log('📦 [SHIPPO] Selected rate:', {
      provider: selectedRate.provider,
      service: selectedRate.servicelevel || selectedRate.service,
      rate: selectedRate.rate,
      object_id: selectedRate.object_id
    });
    
    // Create the actual label by purchasing the transaction
    console.log('📦 [SHIPPO] Purchasing label for selected rate...');
    const transactionRes = await axios.post(
      'https://api.goshippo.com/transactions/',
      {
        rate: selectedRate.object_id,
        async: false,
        label_file_type: 'PNG',
        qr_code_requested: true,
      },
      {
        headers: {
          'Authorization': `ShippoToken ${process.env.SHIPPO_API_TOKEN}`,
          'Content-Type': 'application/json'
        }
      }
    );
<<<<<<< HEAD

    // Always assign before any checks to avoid TDZ
    const shippoTx = transactionRes.data;

    // Check if label purchase was successful
    if (!shippoTx || shippoTx.status !== 'SUCCESS') {
      console.error('❌ [SHIPPO] Label purchase failed:', shippoTx?.messages);
      console.error('❌ [SHIPPO] Transaction status:', shippoTx?.status);
      return { success: false, reason: 'label_purchase_failed', status: shippoTx?.status };
    }

    // One-time debug log after label purchase - safe structured logging of key fields
    if (process.env.SHIPPO_DEBUG === 'true') {
      console.log('[SHIPPO][TX]', logTx(shippoTx));
      console.log('[SHIPPO][RATE]', safePick(selectedRate || {}, ['provider', 'servicelevel', 'service', 'object_id']));
    }
    const tx = shippoTx || {};
    const trackingNumber = tx.tracking_number || null;
    const trackingUrl = tx.tracking_url_provider || null;
    const labelUrl = tx.label_url || null;
    const qrUrl = tx.qr_code_url || null;

    const carrier = selectedRate?.provider ?? null;
    const service = selectedRate?.service?.name ?? selectedRate?.servicelevel?.name ?? null;

    const qrPayload = { trackingNumber, trackingUrl, labelUrl, qrUrl, carrier, service };
    
    console.log('[SHIPPO] QR payload built:', {
      hasTrackingNumber: !!trackingNumber,
      hasTrackingUrl: !!trackingUrl,
      hasLabelUrl: !!labelUrl,
      hasQrUrl: !!qrUrl,
      carrier,
      service,
    });

=======

    // Always assign before any checks to avoid TDZ
    const shippoTx = transactionRes.data;

    // Check if label purchase was successful
    if (!shippoTx || shippoTx.status !== 'SUCCESS') {
      console.error('❌ [SHIPPO] Label purchase failed:', shippoTx?.messages);
      console.error('❌ [SHIPPO] Transaction status:', shippoTx?.status);
      return { success: false, reason: 'label_purchase_failed', status: shippoTx?.status };
    }

    // One-time debug log after label purchase - safe structured logging of key fields
    if (process.env.SHIPPO_DEBUG === 'true') {
      console.log('[SHIPPO][TX]', logTx(shippoTx));
      console.log('[SHIPPO][RATE]', safePick(selectedRate || {}, ['provider', 'servicelevel', 'service', 'object_id']));
    }
    const tx = shippoTx || {};
    const trackingNumber = tx.tracking_number || null;
    const trackingUrl = tx.tracking_url_provider || null;
    const labelUrl = tx.label_url || null;
    const qrUrl = tx.qr_code_url || null;

    const carrier = selectedRate?.provider ?? null;
    const service = selectedRate?.service?.name ?? selectedRate?.servicelevel?.name ?? null;

    const qrPayload = { trackingNumber, trackingUrl, labelUrl, qrUrl, carrier, service };
    
    console.log('[SHIPPO] QR payload built:', {
      hasTrackingNumber: !!trackingNumber,
      hasTrackingUrl: !!trackingUrl,
      hasLabelUrl: !!labelUrl,
      hasQrUrl: !!qrUrl,
      carrier,
      service,
    });

>>>>>>> b9241716
    console.log('📦 [SHIPPO] Label purchased successfully!');
    console.log('📦 [SHIPPO] Transaction ID:', shippoTx.object_id);
    console.log('📦 [SHIPPO] QR payload built:', {
      hasTrackingNumber: !!qrPayload.trackingNumber,
      hasTrackingUrl: !!qrPayload.trackingUrl,
      hasLabelUrl: !!qrPayload.labelUrl,
      hasQrUrl: !!qrPayload.qrUrl,
      carrier: qrPayload.carrier,
      service: qrPayload.service,
    });

    // DEBUG: prove we got here
    console.log('✅ [SHIPPO] Label created successfully for tx:', txId);

    // Calculate ship-by date using hardened centralized helper
<<<<<<< HEAD
=======
    const bookingStartISO = getBookingStartISO(transaction);
>>>>>>> b9241716
    const shipByDate = computeShipByDate(transaction);
    const shipByStr = shipByDate && formatShipBy(shipByDate);

    // Debug so we can see inputs/outputs clearly
<<<<<<< HEAD
    console.log('[label-ready] bookingStartISO:', getBookingStartISO(transaction));
=======
    console.log('[label-ready] bookingStartISO:', bookingStartISO);
>>>>>>> b9241716
    console.log('[label-ready] leadDays:', Number(process.env.SHIP_LEAD_DAYS || 2));
    console.log('[label-ready] shipByDate:', shipByDate ? shipByDate.toISOString() : null);
    console.log('[label-ready] shipByStr:', shipByStr);
    
    // Persist to Flex protectedData using txId
    try {
      const patch = {
        outboundTrackingNumber: trackingNumber,
        outboundTrackingUrl: trackingUrl,
        outboundLabelUrl: labelUrl,
        outboundQrUrl: qrUrl,
        outboundCarrier: carrier,
        outboundService: service,
        outboundQrExpiry: parseExpiresParam(qrUrl),
        outboundPurchasedAt: new Date().toISOString(),
        outbound: {
          ...protectedData.outbound,
          shipByDate: shipByDate ? shipByDate.toISOString() : null
        }
      };
      const result = await txUpdateProtectedData({ id: txId, protectedData: patch });
      if (result && result.success === false) {
        console.warn('📝 [SHIPPO] Persistence not available, but SMS will continue:', result.reason);
<<<<<<< HEAD
      } else {
        console.log('📝 [SHIPPO] Stored outbound shipping artifacts in protectedData', { txId, fields: Object.keys(patch) });
        if (shipByDate) {
          console.log('📅 [SHIPPO] Set ship-by date:', shipByDate.toISOString());
        }
      }
    } catch (e) {
      console.error('[SHIPPO] Failed to persist outbound label details to protectedData', e);
    }

    // Lender SMS block – carrier-friendly messaging
    if (SHIP_BY_SMS_ENABLED && labelUrl) {
      try {
        const lenderPhone = normalizePhone(providerPhone); // must return E.164 like +1415...
        
        // Build message defensively: omit "Please ship by …" if unknown
        const shipUrl = `${process.env.SITE_URL || 'https://sherbrt.com'}/ship/${txId}`;
        const listingTitle = (listing && (listing.attributes?.title || listing.title)) || 'your item';

        const body = shipByStr
          ? `Sherbrt: your shipping label for "${listingTitle}" is ready. Please ship by ${shipByStr}. Open ${shipUrl}`
          : `Sherbrt: your shipping label for "${listingTitle}" is ready. Open ${shipUrl}`;

        console.log('[label-ready] sms body preview:', body);

        console.log('[sms] sending lender_label_ready', { txId, shipUrl });

        if (!lenderPhone || !body) {
          console.warn('[SHIPPO][SMS] Missing phone or message for lender SMS', { hasPhone: !!lenderPhone, hasMsg: !!body });
        } else {
          await sendSMS(
            lenderPhone,
            body,
            {
              role: 'lender',
              transactionId: txId,
              tag: 'label_ready_to_lender',
              meta: { listingId: listing?.id?.uuid || listing?.id }
            }
          );
          console.log('📦 [SMS] label_ready sent to lender (or DRY_RUN logged)');
        }
      } catch (e) {
        console.error('[SHIPPO][SMS] Failed to send provider SMS', e);
      }
    } else {
      console.log('[sms] Skipping ship-by SMS (gate or missing label)', {
        enabled: SHIP_BY_SMS_ENABLED, haveLabel: !!labelUrl, txId: txId
      });
    }

    // Parse expiry from QR code URL (keep existing logic)
    const qrExpiry = parseExpiresParam(qrUrl);
    console.log('📦 [SHIPPO] QR code expiry:', qrExpiry || 'unknown');

    // after outbound purchase success:
    console.log('[SHIPPO][TX]', logTx(shippoTx));

    // Create return shipment (customer → provider) if we have return address
    let returnLabelRes = null;
    let returnQrUrl = null;
    let returnTrackingUrl = null;
    
    try {
      if (protectedData.providerStreet && protectedData.providerCity && protectedData.providerState && protectedData.providerZip) {
        console.log('📦 [SHIPPO] Creating return shipment (customer → provider)...');
        
        const returnPayload = {
          address_from: customerAddress,
          address_to: providerAddress,
          parcels: [parcel],
          extra: { qr_code_requested: true },
          async: false
        };

        const returnShipmentRes = await axios.post(
          'https://api.goshippo.com/shipments/',
          returnPayload,
          {
            headers: {
              'Authorization': `ShippoToken ${process.env.SHIPPO_API_TOKEN}`,
              'Content-Type': 'application/json'
            }
          }
        );

        console.log('📦 [SHIPPO] Return shipment created successfully');
        console.log('📦 [SHIPPO] Return Shipment ID:', returnShipmentRes.data.object_id);
        
        // Get return rates and select one
        const returnRates = returnShipmentRes.data.rates || [];
        if (returnRates.length > 0) {
          let returnSelectedRate = returnRates.find(rate => rate.provider === 'USPS');
          if (!returnSelectedRate) {
            returnSelectedRate = returnRates[0];
          }
          
          console.log('📦 [SHIPPO] Selected return rate:', {
            provider: returnSelectedRate.provider,
            service: returnSelectedRate.servicelevel || returnSelectedRate.service,
            rate: returnSelectedRate.rate,
            object_id: returnSelectedRate.object_id
          });
          
          // Purchase return label
          const returnTransactionRes = await axios.post(
            'https://api.goshippo.com/transactions/',
            {
              rate: returnSelectedRate.object_id,
              async: false,
              label_file_type: 'PNG',
              qr_code_requested: true,
            },
            {
              headers: {
                'Authorization': `ShippoToken ${process.env.SHIPPO_API_TOKEN}`,
                'Content-Type': 'application/json'
              }
            }
          );
          
          if (returnTransactionRes.data.status === 'SUCCESS') {
            // One-time debug log for return label purchase
            if (process.env.SHIPPO_DEBUG === 'true') {
              console.log('[SHIPPO][RETURN_TX]', logTx(returnTransactionRes.data));
              console.log('[SHIPPO][RETURN_RATE]', safePick(returnSelectedRate || {}, ['provider', 'servicelevel', 'service', 'object_id']));
            }
            
            returnQrUrl = returnTransactionRes.data.qr_code_url;
            returnTrackingUrl = returnTransactionRes.data.tracking_url_provider || returnTransactionRes.data.tracking_url;
            
            console.log('📦 [SHIPPO] Return label purchased successfully!');
            console.log('📦 [SHIPPO] Return Transaction ID:', returnTransactionRes.data.object_id);
            
            // Persist return label details to Flex protectedData
            try {
              const patch = {
                returnTrackingNumber: returnTransactionRes.data.tracking_number || null,
                returnTrackingUrl: returnTrackingUrl,
                returnLabelUrl: returnTransactionRes.data.label_url || null,
                returnQrUrl: returnQrUrl,
                returnCarrier: returnSelectedRate?.provider || null,
                returnService: returnSelectedRate?.service?.name ?? returnSelectedRate?.servicelevel?.name ?? null,
                returnQrExpiry: parseExpiresParam(returnQrUrl || ''),
                returnPurchasedAt: new Date().toISOString(),
              };
              const result = await txUpdateProtectedData({ id: txId, protectedData: patch });
              if (result && result.success === false) {
                console.warn('📝 [SHIPPO] Return persistence not available, but SMS will continue:', result.reason);
              } else {
                console.log('📝 [SHIPPO] Stored return shipping artifacts in protectedData', { txId, fields: Object.keys(patch) });
              }
            } catch (e) {
              console.error('[SHIPPO] Failed to persist return label details to protectedData', e);
            }
          } else {
            console.warn('⚠️ [SHIPPO] Return label purchase failed:', returnTransactionRes.data.messages);
          }
        }
      }
    } catch (returnLabelError) {
      console.error('❌ [SHIPPO] Non-critical step failed', {
        where: 'return-label-creation',
        name: returnLabelError?.name,
        message: returnLabelError?.message,
        status: returnLabelError?.response?.status,
        data: safePick(returnLabelError?.response?.data || {}, ['error', 'message', 'code']),
      });
      // Do not rethrow — allow the HTTP handler to finish normally.
    }


    
    // Send borrower SMS notification (lender SMS already sent immediately after outbound label success)
    try {
      // Extract phone numbers from protectedData (more reliable than nested objects)
      const borrowerPhone = protectedData.customerPhone;
      
      // Optional: Send borrower "Label created" message (idempotent)
      if (borrowerPhone && trackingUrl) {
        // Check if we've already sent this notification
        const existingNotification = protectedData.shippingNotification?.labelCreated;
        if (existingNotification?.sent === true) {
          console.log(`📱 Label created SMS already sent to borrower (${maskPhone(borrowerPhone)}) - skipping`);
        } else {
          await sendSMS(
            borrowerPhone,
            `Sherbrt: your item will ship soon. Track at ${trackingUrl}`,
            { 
              role: 'customer',
              transactionId: txId,
              transition: 'transition/accept',
              tag: 'label_created_to_borrower',
              meta: { listingId: listing?.id?.uuid || listing?.id }
            }
          );
          console.log(`📱 SMS sent to borrower (${maskPhone(borrowerPhone)}) for label created with tracking: ${maskUrl(trackingUrl)}`);
          
          // Mark as sent in protectedData
          try {
            const notificationResult = await txUpdateProtectedData({
              id: txId,
              protectedData: {
                shippingNotification: {
                  labelCreated: { sent: true, sentAt: new Date().toISOString() }
                }
              }
            });
            if (notificationResult && notificationResult.success === false) {
              console.warn('📝 [SHIPPO] Notification state update not available:', notificationResult.reason);
            } else {
              console.log(`💾 Updated shippingNotification.labelCreated for transaction: ${txId}`);
            }
          } catch (updateError) {
            console.warn(`⚠️ Failed to update labelCreated notification state:`, updateError.message);
          }
        }
=======
      } else {
        console.log('📝 [SHIPPO] Stored outbound shipping artifacts in protectedData', { txId, fields: Object.keys(patch) });
        if (shipByDate) {
          console.log('📅 [SHIPPO] Set ship-by date:', shipByDate.toISOString());
        }
      }
    } catch (e) {
      console.error('[SHIPPO] Failed to persist outbound label details to protectedData', e);
    }

    // Lender SMS block – carrier-friendly messaging
    try {
      const lenderPhone = normalizePhone(providerPhone); // must return E.164 like +1415...
      
      // Build message defensively: omit "Please ship by …" if unknown
      const shipUrl = `${process.env.SITE_URL || 'https://sherbrt.com'}/ship/${txId}`;
      const listingTitle = (listing && (listing.attributes?.title || listing.title)) || 'your item';

      const body = shipByStr
        ? `Sherbrt: your shipping label for "${listingTitle}" is ready. Please ship by ${shipByStr}. Open ${shipUrl}`
        : `Sherbrt: your shipping label for "${listingTitle}" is ready. Open ${shipUrl}`;

      console.log('[label-ready] sms body preview:', body);

      console.log('[sms] sending lender_label_ready', { txId, shipUrl });

      if (!lenderPhone || !body) {
        console.warn('[SHIPPO][SMS] Missing phone or message for lender SMS', { hasPhone: !!lenderPhone, hasMsg: !!body });
      } else {
        await sendSMS(
          lenderPhone,
          body,
          {
            role: 'lender',
            transactionId: txId,
            tag: 'label_ready_to_lender',
            meta: { listingId: listing?.id?.uuid || listing?.id }
          }
        );
        console.log('📦 [SMS] label_ready sent to lender (or DRY_RUN logged)');
      }
    } catch (e) {
      console.error('[SHIPPO][SMS] Failed to send provider SMS', e);
    }

    // Parse expiry from QR code URL (keep existing logic)
    const qrExpiry = parseExpiresParam(qrUrl);
    console.log('📦 [SHIPPO] QR code expiry:', qrExpiry || 'unknown');

    // after outbound purchase success:
    console.log('[SHIPPO][TX]', logTx(shippoTx));

    // Create return shipment (customer → provider) if we have return address
    let returnLabelRes = null;
    let returnQrUrl = null;
    let returnTrackingUrl = null;
    
    try {
      if (protectedData.providerStreet && protectedData.providerCity && protectedData.providerState && protectedData.providerZip) {
        console.log('📦 [SHIPPO] Creating return shipment (customer → provider)...');
        
        const returnPayload = {
          address_from: customerAddress,
          address_to: providerAddress,
          parcels: [parcel],
          extra: { qr_code_requested: true },
          async: false
        };

        const returnShipmentRes = await axios.post(
          'https://api.goshippo.com/shipments/',
          returnPayload,
          {
            headers: {
              'Authorization': `ShippoToken ${process.env.SHIPPO_API_TOKEN}`,
              'Content-Type': 'application/json'
            }
          }
        );

        console.log('📦 [SHIPPO] Return shipment created successfully');
        console.log('📦 [SHIPPO] Return Shipment ID:', returnShipmentRes.data.object_id);
        
        // Get return rates and select one
        const returnRates = returnShipmentRes.data.rates || [];
        if (returnRates.length > 0) {
          let returnSelectedRate = returnRates.find(rate => rate.provider === 'USPS');
          if (!returnSelectedRate) {
            returnSelectedRate = returnRates[0];
          }
          
          console.log('📦 [SHIPPO] Selected return rate:', {
            provider: returnSelectedRate.provider,
            service: returnSelectedRate.servicelevel || returnSelectedRate.service,
            rate: returnSelectedRate.rate,
            object_id: returnSelectedRate.object_id
          });
          
          // Purchase return label
          const returnTransactionRes = await axios.post(
            'https://api.goshippo.com/transactions/',
            {
              rate: returnSelectedRate.object_id,
              async: false,
              label_file_type: 'PNG',
              qr_code_requested: true,
            },
            {
              headers: {
                'Authorization': `ShippoToken ${process.env.SHIPPO_API_TOKEN}`,
                'Content-Type': 'application/json'
              }
            }
          );
          
          if (returnTransactionRes.data.status === 'SUCCESS') {
            // One-time debug log for return label purchase
            if (process.env.SHIPPO_DEBUG === 'true') {
              console.log('[SHIPPO][RETURN_TX]', logTx(returnTransactionRes.data));
              console.log('[SHIPPO][RETURN_RATE]', safePick(returnSelectedRate || {}, ['provider', 'servicelevel', 'service', 'object_id']));
            }
            
            returnQrUrl = returnTransactionRes.data.qr_code_url;
            returnTrackingUrl = returnTransactionRes.data.tracking_url_provider || returnTransactionRes.data.tracking_url;
            
            console.log('📦 [SHIPPO] Return label purchased successfully!');
            console.log('📦 [SHIPPO] Return Transaction ID:', returnTransactionRes.data.object_id);
            
            // Persist return label details to Flex protectedData
            try {
              const patch = {
                returnTrackingNumber: returnTransactionRes.data.tracking_number || null,
                returnTrackingUrl: returnTrackingUrl,
                returnLabelUrl: returnTransactionRes.data.label_url || null,
                returnQrUrl: returnQrUrl,
                returnCarrier: returnSelectedRate?.provider || null,
                returnService: returnSelectedRate?.service?.name ?? returnSelectedRate?.servicelevel?.name ?? null,
                returnQrExpiry: parseExpiresParam(returnQrUrl || ''),
                returnPurchasedAt: new Date().toISOString(),
              };
              const result = await txUpdateProtectedData({ id: txId, protectedData: patch });
              if (result && result.success === false) {
                console.warn('📝 [SHIPPO] Return persistence not available, but SMS will continue:', result.reason);
              } else {
                console.log('📝 [SHIPPO] Stored return shipping artifacts in protectedData', { txId, fields: Object.keys(patch) });
              }
            } catch (e) {
              console.error('[SHIPPO] Failed to persist return label details to protectedData', e);
            }
          } else {
            console.warn('⚠️ [SHIPPO] Return label purchase failed:', returnTransactionRes.data.messages);
          }
        }
      }
    } catch (returnLabelError) {
      console.error('❌ [SHIPPO] Non-critical step failed', {
        where: 'return-label-creation',
        name: returnLabelError?.name,
        message: returnLabelError?.message,
        status: returnLabelError?.response?.status,
        data: safePick(returnLabelError?.response?.data || {}, ['error', 'message', 'code']),
      });
      // Do not rethrow — allow the HTTP handler to finish normally.
    }


    
    // Send borrower SMS notification (lender SMS already sent immediately after outbound label success)
    try {
      // Extract phone numbers from protectedData (more reliable than nested objects)
      const borrowerPhone = protectedData.customerPhone;
      
      // Optional: Send borrower "Label created" message (idempotent)
      if (borrowerPhone && trackingUrl) {
        // Check if we've already sent this notification
        const existingNotification = protectedData.shippingNotification?.labelCreated;
        if (existingNotification?.sent === true) {
          console.log(`📱 Label created SMS already sent to borrower (${maskPhone(borrowerPhone)}) - skipping`);
        } else {
          await sendSMS(
            borrowerPhone,
            `Sherbrt: your item will ship soon. Track at ${trackingUrl}`,
            { 
              role: 'customer',
              transactionId: txId,
              transition: 'transition/accept',
              tag: 'label_created_to_borrower',
              meta: { listingId: listing?.id?.uuid || listing?.id }
            }
          );
          console.log(`📱 SMS sent to borrower (${maskPhone(borrowerPhone)}) for label created with tracking: ${maskUrl(trackingUrl)}`);
          
          // Mark as sent in protectedData
          try {
            const notificationResult = await txUpdateProtectedData({
              id: txId,
              protectedData: {
                shippingNotification: {
                  labelCreated: { sent: true, sentAt: new Date().toISOString() }
                }
              }
            });
            if (notificationResult && notificationResult.success === false) {
              console.warn('📝 [SHIPPO] Notification state update not available:', notificationResult.reason);
            } else {
              console.log(`💾 Updated shippingNotification.labelCreated for transaction: ${txId}`);
            }
          } catch (updateError) {
            console.warn(`⚠️ Failed to update labelCreated notification state:`, updateError.message);
          }
        }
>>>>>>> b9241716
      } else if (borrowerPhone) {
        console.log(`📱 Borrower phone found but no tracking URL available - no immediate notification sent`);
      } else {
        console.log(`📱 Borrower phone number not found - no immediate notification sent`);
      }
      
    } catch (smsError) {
      console.error('❌ Failed to send borrower SMS notification:', smsError.message);
      // Don't fail the label creation if SMS fails
    }
    
    return { 
      success: true, 
      outboundLabel: {
        label_url: labelUrl,
        qr_code_url: qrUrl,
        tracking_url_provider: trackingUrl
      }, 
      returnLabel: returnQrUrl ? {
        qr_code_url: returnQrUrl,
        tracking_url_provider: returnTrackingUrl
      } : null
    };
    
  } catch (err) {
    // Check if this is a Shippo API error (actual label creation failure)
    const isShippoError = err?.response?.status || err?.status;
    const isNetworkError = err?.code === 'ECONNRESET' || err?.code === 'ETIMEDOUT';
    
    if (isShippoError || isNetworkError) {
      const details = {
        name: err?.name,
        message: err?.message,
        status: err?.status || err?.response?.status,
        statusText: err?.statusText || err?.response?.statusText,
        data: err?.response?.data ? safePick(err.response.data, ['error', 'message', 'code']) : undefined,
      };
      console.error('[SHIPPO] Label creation failed (Shippo API error)', details);
      return { success: false, reason: 'shippo_api_error', error: err.message };
    } else {
      // This is likely a downstream error (SMS, persistence, etc.) - don't mark label creation as failed
      console.error('[SHIPPO] Downstream operation failed (label creation succeeded)', {
        name: err?.name,
        message: err?.message,
        stack: err?.stack?.split('\n')[0], // Just first line of stack
      });
      return { success: false, reason: 'downstream_error', error: err.message };
    }
  }
}

module.exports = async (req, res) => {
  if (process.env.NODE_ENV !== 'production') {
    console.log('[SERVER_PROXY] /api/transition-privileged hit');
  }
  console.log('🚀 transition-privileged endpoint HIT!');
  console.log('📋 Request method:', req.method);
  console.log('📋 Request URL:', req.url);
  
  // STEP 1: Confirm the endpoint is hit
  console.log('🚦 transition-privileged endpoint is wired up');
  
  const { isSpeculative, orderData, bodyParams, queryParams } = req.body;
  
  // STEP 2: Log the transition type
  console.log('🔁 Transition received:', bodyParams?.transition);
  
  // STEP 3: Check that sendSMS is properly imported
  console.log('📱 sendSMS function available:', !!sendSMS);
  console.log('📱 sendSMS function type:', typeof sendSMS);
  
  // Debug log for full request body
  console.log('🔍 Full request body:', {
    isSpeculative,
    orderData,
    bodyParams,
    queryParams,
    params: bodyParams?.params,
    rawBody: req.body,
    headers: req.headers
  });

  // Log protectedData received from frontend
  if (bodyParams?.params?.protectedData) {
    console.log('🛬 [BACKEND] Received protectedData:', bodyParams.params.protectedData);
  }

  // Properly await the SDK initialization
  const sdk = await getTrustedSdk(req);
  let lineItems = null;

  // Extract uuid from listingId if needed
  const listingId = bodyParams?.params?.listingId?.uuid || bodyParams?.params?.listingId;
  const transactionId = bodyParams?.params?.transactionId?.uuid || bodyParams?.params?.transactionId;
  console.log('🟠 About to call sdk.listings.show with listingId:', listingId);

  // Debug log for listingId and transaction details
  console.log('📋 Request parameters check:', {
    listingId: listingId,
    hasListingId: !!listingId,
    transition: bodyParams?.transition,
    params: bodyParams?.params,
    transactionId: transactionId,
    hasTransactionId: !!transactionId
  });

  // Verify we have the required parameters before making the API call
  // For accept, we only need the transactionId. For other transitions we expect listingId.
  if (!listingId && bodyParams?.transition !== 'transition/accept') {
    console.error('❌ EARLY RETURN: Missing required listingId parameter');
    return res.status(400).json({
      errors: [{
        status: 400,
        code: 'validation-missing-key',
        title: 'Missing required listingId parameter'
      }]
    });
  }

  const listingPromise = () => {
    console.log('📡 Making listing API call with params:', {
      listingId: listingId,
      url: '/v1/api/listings/show'
    });
    return sdk.listings.show({ id: listingId });
  };

  try {
    const [showListingResponse, fetchAssetsResponse] = await Promise.all([listingPromise(), fetchCommission(sdk)]);
    
    console.log('✅ Listing API response:', {
      status: showListingResponse?.status,
      hasData: !!showListingResponse?.data?.data,
      listingId: showListingResponse?.data?.data?.id
    });

    const listing = showListingResponse.data.data;
    const commissionAsset = fetchAssetsResponse.data.data[0];

    const { providerCommission, customerCommission } =
      commissionAsset?.type === 'jsonAsset' ? commissionAsset.attributes.data : {};

    // Debug log for orderData
    console.log("📦 orderData for lineItems:", orderData);

    // Only calculate lineItems here if not transition/accept
    let transition = bodyParams?.transition;
    if (transition !== 'transition/accept') {
      if (orderData) {
        lineItems = transactionLineItems(
          listing,
          { ...orderData, ...bodyParams.params },
          providerCommission,
          customerCommission
        );
      } else {
        console.warn("⚠️ No orderData provided for non-accept transition. This may cause issues.");
      }
    } else {
      console.log("ℹ️ Skipping lineItems generation — transition/accept will calculate from booking.");
    }

    // Debug log for lineItems
    console.log('💰 Generated lineItems:', {
      hasLineItems: !!lineItems,
      lineItemsCount: lineItems?.length,
      lineItems,
      params: bodyParams?.params,
      listingId: listing?.id
    });

    // Omit listingId from params (transition/request-payment-after-inquiry does not need it)
    const { listingId: _, ...restParams } = bodyParams?.params || {};

    // Always include protectedData in params if present
    let params = { ...restParams };
    if (orderData && orderData.protectedData) {
      params.protectedData = orderData.protectedData;
    }
    // Always include lineItems if present
    if (lineItems) {
      params.lineItems = lineItems;
    }

    // Set id for transition/request-payment and transition/accept
    let id = null;
    // Defensive check for bodyParams and .transition
    if (bodyParams && (bodyParams.transition === 'transition/request-payment' || bodyParams.transition === 'transition/confirm-payment')) {
      id = transactionId;
      
      // Sanitize incoming protectedData for request-payment to avoid blank strings overwriting existing values
      if (params.protectedData) {
        const cleaned = Object.fromEntries(
          Object.entries(params.protectedData).filter(([, v]) => v != null && String(v).trim() !== '')
        );
        params.protectedData = cleaned;
        console.log('🧹 [request-payment] Sanitized protectedData keys:', Object.keys(cleaned));
      }
    } else if (bodyParams && bodyParams.transition === 'transition/accept') {
      id = transactionId;
      // --- [AI EDIT] Fetch protectedData from transaction and robustly merge with incoming params ---
      const transactionIdUUID =
        (bodyParams?.params?.transactionId?.uuid) ||
        (transactionId?.uuid) ||
        (typeof transactionId === 'string' ? transactionId : null);
      if (bodyParams?.transition === 'transition/accept' && transactionIdUUID) {
        try {
          const transaction = await sdk.transactions.show({
            id: transactionIdUUID,
            include: ['booking'],
          });
          const txProtectedData = transaction?.data?.data?.attributes?.protectedData || {};
          const incomingProtectedData = bodyParams?.params?.protectedData || {};
          
          // Debug logging to understand the data flow
          console.log('🔍 [DEBUG] Transaction protectedData:', txProtectedData);
          console.log('🔍 [DEBUG] Incoming protectedData:', incomingProtectedData);
          console.log('🔍 [DEBUG] Transaction customer relationship:', transaction?.data?.data?.relationships?.customer);
          
          // Remove blank updates from incoming data
          const cleaned = Object.fromEntries(
            Object.entries(incomingProtectedData).filter(([, v]) => v != null && String(v).trim() !== '')
          );
          
          // Now merge: transaction first, then cleaned updates
          const mergedProtectedData = { ...txProtectedData, ...cleaned };
          
          // Explicitly protect customer* fields from being overwritten by blank strings:
          const CUSTOMER_KEYS = [
            'customerName','customerStreet','customerStreet2','customerCity',
            'customerState','customerZip','customerEmail','customerPhone'
          ];
          for (const k of CUSTOMER_KEYS) {
            if ((mergedProtectedData[k] == null || mergedProtectedData[k] === '') && txProtectedData[k]) {
              mergedProtectedData[k] = txProtectedData[k];
            }
          }
          
          console.log('[server accept] merged PD keys:', Object.keys(mergedProtectedData));

          // Set both params.protectedData and top-level fields from mergedProtectedData
          params.protectedData = mergedProtectedData;
          Object.assign(params, mergedProtectedData); // Overwrite top-level fields with merged values
          // Log the final params before validation
          console.log('🟢 Params before validation:', params);
          // Debug log for final merged provider fields
          console.log('✅ [MERGE FIX] Final merged provider fields:', {
            providerStreet: mergedProtectedData.providerStreet,
            providerCity: mergedProtectedData.providerCity,
            providerState: mergedProtectedData.providerState,
            providerZip: mergedProtectedData.providerZip,
            providerEmail: mergedProtectedData.providerEmail,
            providerPhone: mergedProtectedData.providerPhone
          });
        } catch (err) {
          console.error('❌ Failed to fetch or apply protectedData from transaction:', err.message);
        }
      }
    } else if (bodyParams && (bodyParams.transition === 'transition/decline' || bodyParams.transition === 'transition/expire' || bodyParams.transition === 'transition/cancel')) {
      // Use transactionId for transaction-based transitions
      id = transactionId;
      console.log('🔧 Using transactionId for transaction-based transition:', bodyParams.transition);
    } else {
      id = listingId;
    }

    // Log bodyParams.params after protectedData is applied
    console.log('📝 [DEBUG] bodyParams.params after protectedData applied:', bodyParams.params);

    // Defensive log for id
    console.log('🟢 Using id for Flex API call:', id);

    // IMPORTANT: use the merged params object we built above
    const body = {
      id,
      transition: bodyParams?.transition,
      params, // merged / cleaned / validated
    };

    // Log the final body before transition
    console.log('🚀 [DEBUG] Final body sent to Flex API:', JSON.stringify(body, null, 2));
    console.log('📦 [DEBUG] Full body object:', body);
    if (body.params && body.params.protectedData) {
      console.log('🔒 [DEBUG] protectedData in final body:', body.params.protectedData);
    }

    console.log('🔍 [DEBUG] About to start validation logic...');

    // Add error handling around validation logic
    try {
      console.log('🔍 [DEBUG] Starting validation checks...');
      
      const ACCEPT_TRANSITION = 'transition/accept';
      const transition = bodyParams?.transition;
      
      // Validate required provider and customer address fields before making the SDK call
      const requiredProviderFields = [
        'providerStreet',
        'providerCity',
        'providerState',
        'providerZip',
        'providerEmail',
        'providerPhone',
      ];
      // Customer fields are NOT required at accept; they're optional.
      const requiredCustomerFields = [];
      
      console.log('🔍 [DEBUG] Required provider fields:', requiredProviderFields);
      console.log('🔍 [DEBUG] Required customer fields:', requiredCustomerFields);
      console.log('🔍 [DEBUG] Provider field values:', {
        providerStreet: params.providerStreet,
        providerCity: params.providerCity,
        providerState: params.providerState,
        providerZip: params.providerZip,
        providerEmail: params.providerEmail,
        providerPhone: params.providerPhone
      });
      console.log('🔍 [DEBUG] Customer field values:', {
        customerName: params.customerName,
        customerEmail: params.customerEmail,
        customerStreet: params.customerStreet,
        customerCity: params.customerCity,
        customerState: params.customerState,
        customerZip: params.customerZip,
        customerPhone: params.customerPhone
      });
      
      // Validate only PROVIDER fields on accept.
      if (transition === ACCEPT_TRANSITION) {
        console.log('🔍 [DEBUG] Validating provider fields for transition/accept');
        // Check both the flattened params and params.protectedData
        const pd = params?.protectedData || {};
        const missingProvider = requiredProviderFields.filter(
          k => !(params?.[k] ?? pd?.[k])
        );
        if (missingProvider.length) {
          console.error('❌ [server][accept] missing provider fields:', missingProvider);
          return res.status(422).json({
            code: 'transition/accept-missing-provider',
            message: 'Missing provider fields for accept transition.',
            missing: missingProvider,
          });
        }
      }
      
      console.log('✅ Validation completed successfully');
    } catch (validationError) {
      console.error('❌ Validation error:', validationError);
      console.error('❌ Validation error stack:', validationError.stack);
      return res.status(500).json({ error: 'Validation error', details: validationError.message });
    }

    // Perform the actual transition
    let transitionName;
    try {
      console.log('🎯 About to make SDK transition call:', {
        transition: bodyParams?.transition,
        id: id,
        isSpeculative: isSpeculative
      });
      
      // If this is transition/accept, log the transaction state before attempting
      if (bodyParams && bodyParams.transition === 'transition/accept') {
        try {
          const transactionShow = await sdk.transactions.show({ id: id });
          console.log('🔎 Current state:', transactionShow.data.data.attributes.state);
          console.log('🔎 Last transition:', transactionShow.data.data.attributes.lastTransition);
          // Log protectedData from transaction entity
          console.log('🔎 [BACKEND] Transaction protectedData:', transactionShow.data.data.attributes.protectedData);
          // If params.protectedData is missing or empty, fallback to transaction's protectedData
          if (!params.protectedData || Object.values(params.protectedData).every(v => v === '' || v === undefined)) {
            params.protectedData = transactionShow.data.data.attributes.protectedData || {};
            console.log('🔁 [BACKEND] Fallback: Using transaction protectedData for accept:', params.protectedData);
          }
        } catch (showErr) {
          console.error('❌ Failed to fetch transaction before accept:', showErr.message);
        }
      }
      
      console.log('🚀 Making final SDK transition call...');
      const response = isSpeculative
        ? await sdk.transactions.transitionSpeculative(body, queryParams)
        : await sdk.transactions.transition(body, queryParams);
      
      console.log('✅ SDK transition call SUCCESSFUL:', {
        status: response?.status,
        hasData: !!response?.data,
        transition: response?.data?.data?.attributes?.transition
      });
      
      // After successful transition, fetch fully expanded transaction for ship-by calculations
      let expandedTx = response?.data?.data;
      if (bodyParams?.transition === 'transition/accept') {
        try {
          const txId = bodyParams?.params?.transactionId?.uuid || bodyParams?.id || id;
          console.log('🔍 Fetching expanded transaction for ship-by calculations:', txId);
          
          const { data: expandedResponse } = await sdk.transactions.show({ id: txId }, { 
            include: ['booking', 'listing', 'provider', 'customer'], 
            expand: true 
          });
          
          expandedTx = expandedResponse?.data;
          console.log('✅ Expanded transaction fetched successfully for ship-by calculations');
        } catch (expandError) {
          console.warn('⚠️ Failed to fetch expanded transaction, using original response:', expandError.message);
        }
      }
      
      // Set acceptedAt for transition/accept if not already set
      if (bodyParams?.transition === 'transition/accept' && response?.data?.data) {
        const transaction = response.data.data;
        const protectedData = transaction.attributes.protectedData || {};
        const outbound = protectedData.outbound || {};
        
        if (!outbound.acceptedAt) {
          try {
            await sdk.transactions.update({
              id: transaction.id,
              attributes: {
                protectedData: {
                  ...protectedData,
                  outbound: {
                    ...outbound,
                    acceptedAt: new Date().toISOString()
                  }
                }
              }
            });
            console.log('💾 Set outbound.acceptedAt for transition/accept');
          } catch (updateError) {
            console.error('❌ Failed to set acceptedAt:', updateError.message);
          }
        }
      }
      
      // After booking (request-payment), log the transaction's protectedData
      if (bodyParams && bodyParams.transition === 'transition/request-payment' && response && response.data && response.data.data && response.data.data.attributes) {
        console.log('🧾 Booking complete. Transaction protectedData:', response.data.data.attributes.protectedData);
      }
      
      // Defensive: Only access .transition if response and response.data are defined
      if (
        response &&
        response.data &&
        response.data.data &&
        response.data.data.attributes &&
        typeof response.data.data.attributes.transition !== 'undefined'
      ) {
        transitionName = response.data.data.attributes.transition;
      }
      
      // Debug transitionName
      console.log('🔍 transitionName after response:', transitionName);
      console.log('🔍 bodyParams.transition:', bodyParams?.transition);
      
      // STEP 4: Add a forced test log
      console.log('🧪 Inside transition-privileged — beginning SMS evaluation');
      
      // Dynamic provider SMS for booking requests - replace hardcoded test SMS
      const effectiveTransition = transitionName || bodyParams?.transition;
      console.log('🔍 Using effective transition for SMS:', effectiveTransition);
      
      if (effectiveTransition === 'transition/accept') {
        console.log('📨 Preparing to send SMS for transition/accept');
        
        // Skip SMS on speculative calls
        if (isSpeculative) {
          console.log('⏭️ Skipping SMS - speculative call');
          return;
        }
        
        try {
          // Resolve phone numbers with robust fallbacks
          const pd = params?.protectedData || {};
          const txPD = response?.data?.data?.protectedData || {};
          const tx = response?.data?.data;
          
          const borrowerPhone = getBorrowerPhone(params, tx);
          const lenderPhone = getLenderPhone(params, tx);
          
          console.log('[sms] resolved phones:', { 
            borrowerPhone: maskPhone(borrowerPhone), 
            lenderPhone: maskPhone(lenderPhone) 
          });
          
          // Get listing info for messages
          const listingTitle = listing?.attributes?.title || 'your item';
          const providerName = params?.protectedData?.providerName || 'the lender';
          
          // Build site base for borrower inbox link
          const siteBase = process.env.ROOT_URL || (req ? `${req.protocol}://${req.get('host')}` : null);
          const buyerLink = siteBase ? `${siteBase}/inbox/purchases` : '';
          
          // Borrower acceptance SMS: always try if borrowerPhone exists
          if (borrowerPhone) {
            console.log('[sms] sending borrower_accept ...');
            const borrowerMessage = `🎉 Your Sherbrt request was accepted! 🍧
"${listingTitle}" from ${providerName} is confirmed. 
You'll receive tracking info once it ships! ✈️👗 ${buyerLink}`;
            
            try {
              await sendSMS(borrowerPhone, borrowerMessage, { 
                role: 'customer',
                transactionId: transactionId,
                transition: 'transition/accept',
                tag: 'accept_to_borrower',
                meta: { listingId: listing?.id?.uuid || listing?.id }
              });
              console.log('✅ SMS sent successfully to borrower');
            } catch (err) {
              console.error('❌ Borrower SMS send error:', err.message);
            }
          } else {
            console.warn('[sms] borrower phone not found; skipped borrower accept SMS');
          }
          
          // Lender SMS: only send on accept if explicitly enabled
          if (process.env.SMS_LENDER_ON_ACCEPT === '1') {
            if (lenderPhone) {
              console.log('[sms] sending lender_accept_no_label ...');
              const lenderMessage = `✅ Your Sherbrt item "${listingTitle}" was accepted! Please prepare for shipping.`;
              
              try {
                await sendSMS(lenderPhone, lenderMessage, { 
                  role: 'lender',
                  transactionId: transactionId,
                  transition: 'transition/accept',
                  tag: 'accept_to_lender',
                  meta: { listingId: listing?.id?.uuid || listing?.id }
                });
                console.log('✅ SMS sent successfully to lender');
              } catch (err) {
                console.error('❌ Lender SMS send error:', err.message);
              }
            } else {
              console.warn('[sms] lender phone not found; skipped lender SMS');
            }
          } else {
            console.log('[sms] lender-on-accept suppressed (by flag).');
          }
          
        } catch (smsError) {
          console.error('❌ Failed to send SMS notification:', smsError.message);
          console.error('❌ SMS error stack:', smsError.stack);
          // Don't fail the transaction if SMS fails
        }
      }

      if (effectiveTransition === 'transition/decline') {
        console.log('📨 Preparing to send SMS for transition/decline');
        
        // Skip SMS on speculative calls
        if (isSpeculative) {
          console.log('⏭️ Skipping SMS - speculative call');
          return;
        }
        
        try {
          // Use the helper function to get borrower phone with fallbacks
          const borrowerPhone = getBorrowerPhone(params, response?.data?.data);
          
          // Log the selected phone number and role for debugging
          console.log('📱 Selected borrower phone:', maskPhone(borrowerPhone));
          console.log('📱 SMS role: customer');
          console.log('🔍 Transition: transition/decline');
          
          if (borrowerPhone) {
            const message = `😔 Your Sherbrt request was declined. Don't worry — more fabulous looks are waiting to be borrowed!`;
            
            // Wrap sendSMS in try/catch with logs
            try {
              await sendSMS(borrowerPhone, message, { 
                role: 'customer',
                transactionId: transactionId,
                transition: 'transition/decline',
                tag: 'reject_to_borrower',
                meta: { listingId: listing?.id?.uuid || listing?.id }
              });
              console.log('✅ SMS sent successfully to borrower');
              console.log(`📱 SMS sent to borrower (${maskPhone(borrowerPhone)}) for declined request`);
            } catch (err) {
              console.error('❌ SMS send error:', err.message);
              console.error('❌ SMS error stack:', err.stack);
            }
          } else {
            console.warn('⚠️ Borrower phone number not found - cannot send decline SMS');
            console.warn('⚠️ Check params.protectedData.customerPhone or transaction data');
          }
        } catch (smsError) {
          console.error('❌ Failed to send SMS notification:', smsError.message);
          console.error('❌ SMS error stack:', smsError.stack);
          // Don't fail the transaction if SMS fails
        }
      }
      
      // Shippo label creation - only for transition/accept after successful transition
      if (bodyParams?.transition === 'transition/accept' && !isSpeculative) {
        console.log('🚀 [SHIPPO] Transition successful, triggering Shippo label creation...');
        
        // Use the validated and merged protectedData from params
        const finalProtectedData = params.protectedData || {};
        console.log('📋 [SHIPPO] Final protectedData for label creation:', finalProtectedData);
        
        // Hard guard: Check for required customer address fields before Shippo
        if (!hasCustomerShipAddress(finalProtectedData)) {
          const missingFields = [];
          if (!finalProtectedData.customerStreet?.trim()) missingFields.push('customerStreet');
          if (!finalProtectedData.customerZip?.trim()) missingFields.push('customerZip');
          
          console.log(`[SHIPPO] Missing address fields; aborting label creation and transition: ${missingFields.join(', ')}`);
          return res.status(400).json({ 
            code: 'incomplete_customer_address',
            message: 'Customer address is incomplete for shipping',
            missingFields 
          });
        }
        
        // Trigger Shippo label creation asynchronously (don't await to avoid blocking response)
<<<<<<< HEAD
        if (!SHIPPO_ENABLED) {
          console.log('[shippo] Shippo disabled by SHIPPO_ENABLED=false; skipping label purchase', { txId: transactionId });
        } else {
          createShippingLabels({
            txId: transactionId,
            listing,
            protectedData: finalProtectedData,
            providerPhone: finalProtectedData?.providerPhone,
            integrationSdk: sdk,
            sendSMS,
            normalizePhone: (p) => {
              const digits = (p || '').replace(/\D/g, '');
              if (!digits) return null;
              return digits.startsWith('1') ? `+${digits}` : `+1${digits}`;
            },
            selectedRate: null, // Will be set inside the function
            transaction: expandedTx || response?.data?.data
          })
=======
        createShippingLabels({
          txId: transactionId,
          listing,
          protectedData: finalProtectedData,
          providerPhone: finalProtectedData?.providerPhone,
          integrationSdk: sdk,
          sendSMS,
          normalizePhone: (p) => {
            const digits = (p || '').replace(/\D/g, '');
            if (!digits) return null;
            return digits.startsWith('1') ? `+${digits}` : `+1${digits}`;
          },
          selectedRate: null, // Will be set inside the function
          transaction: expandedTx || response?.data?.data
        })
>>>>>>> b9241716
          .then(result => {
            if (result.success) {
              console.log('✅ [SHIPPO] Label creation completed successfully');
            } else {
              console.warn('⚠️ [SHIPPO] Label creation failed:', result.reason);
            }
          })
          .catch(err => {
            console.error('❌ [SHIPPO] Unexpected error in label creation:', err.message);
          });
        }
      }
      
      // 🔧 FIXED: Lender notification SMS for booking requests - ensure provider phone only
      if (
        bodyParams?.transition === 'transition/request-payment' &&
        !isSpeculative &&
        response?.data?.data
      ) {
        console.log('📨 [SMS][booking-request] Preparing to send lender notification SMS');

        try {
          const transaction = response?.data?.data;
          
          // Helpers for ID and phone resolution
          const asId = v => (v && v.uuid) ? v.uuid : (typeof v === 'string' ? v : null);
          const getPhone = u =>
            u?.attributes?.profile?.protectedData?.phone ??
            u?.attributes?.profile?.protectedData?.phoneNumber ??
            u?.attributes?.profile?.publicData?.phone ??
            u?.attributes?.profile?.publicData?.phoneNumber ?? null;

          // Resolve provider (lender) and customer (borrower) IDs defensively
          const providerId =
            asId(transaction?.provider?.id) ||
            asId(transaction?.relationships?.provider?.data?.id) ||
            asId(listing?.relationships?.author?.data?.id);

          const customerId =
            asId(transaction?.customer?.id) ||
            asId(transaction?.relationships?.customer?.data?.id);

          if (!providerId) {
            console.warn('[SMS][booking-request] No provider ID found; not sending SMS');
            return;
          }

          // Fetch provider user explicitly (never from currentUser or transaction.protectedData)
          const providerRes = await sdk.users.show({ id: providerId });
          const providerUser = providerRes?.data?.data;
          const providerPhone = getPhone(providerUser);

          // Borrower phone only for safety comparison (not as fallback recipient)
          let borrowerPhone = null;
          if (customerId) {
            const customerRes = await sdk.users.show({ id: customerId });
            borrowerPhone = getPhone(customerRes?.data?.data);
          }

          console.log('[SMS][booking-request]', { 
            txId: transaction?.id?.uuid || transaction?.id, 
            providerId, 
            customerId, 
            providerPhone, 
            borrowerPhone 
          });

          if (!providerPhone) {
            console.warn('[SMS][booking-request] Provider missing phone; not sending', { 
              txId: transaction?.id?.uuid || transaction?.id, 
              providerId 
            });
            return;
          }

          if (borrowerPhone && providerPhone === borrowerPhone) {
            console.error('[SMS][booking-request] Borrower phone detected for lender notice; aborting', { 
              txId: transaction?.id?.uuid || transaction?.id 
            });
            return;
          }

          if (sendSMS) {
            const message = `👗🍧 New Sherbrt booking request! Someone wants to borrow your item "${listing?.attributes?.title || 'your listing'}". Tap your dashboard to respond.`;
            
            await sendSMS(providerPhone, message, { 
              role: 'lender',
              transactionId: transaction?.id?.uuid || transaction?.id,
              transition: 'transition/request-payment',
              tag: 'booking_request_to_lender',
              meta: { listingId: listing?.id?.uuid || listing?.id }
            });
            console.log(`✅ [SMS][booking-request] SMS sent to provider ${maskPhone(providerPhone)}`);
          } else {
            console.warn('⚠️ [SMS][booking-request] sendSMS unavailable');
          }
        } catch (err) {
          console.error('❌ [SMS][booking-request] Error in lender notification logic:', err.message);
        }
      }
      
      console.log('✅ Transition completed successfully, returning:', { transition: transitionName });
      return res.status(200).json({ transition: transitionName });
    } catch (err) {
      console.error('❌ SDK transition call FAILED:', {
        error: err,
        errorMessage: err.message,
        errorResponse: err.response?.data,
        errorStatus: err.response?.status,
        errorStatusText: err.response?.statusText,
        fullError: JSON.stringify(err, null, 2)
      });
      return res.status(500).json({ error: 'Transition failed' });
    }
  } catch (e) {
    const errorData = e.response?.data;
    console.error("❌ Flex API error:", errorData || e);
    return res.status(500).json({ 
      error: "Flex API error",
      details: errorData || e.message
    });
  }
};

// Add a top-level handler for unhandled promise rejections to help diagnose Render 'failed service' issues
process.on('unhandledRejection', (reason, promise) => {
  console.error('❌ Unhandled Rejection at:', promise, 'reason:', reason);
  // Optionally exit the process if desired:
  // process.exit(1);
});
<|MERGE_RESOLUTION|>--- conflicted
+++ resolved
@@ -10,14 +10,6 @@
 const { maskPhone } = require('../api-util/phone');
 const { computeShipByDate, formatShipBy, getBookingStartISO } = require('../lib/shipping');
 
-<<<<<<< HEAD
-// Feature flags
-const SHIPPO_ENABLED = String(process.env.SHIPPO_ENABLED || 'false') === 'true';
-const SHIP_BY_SMS_ENABLED = String(process.env.SHIP_BY_SMS_ENABLED || 'false') === 'true';
-const SHIP_LEAD_DAYS = Number(process.env.SHIP_LEAD_DAYS || 2);
-
-=======
->>>>>>> b9241716
 // ---- helpers (add once, top-level) ----
 const safePick = (obj, keys = []) =>
   Object.fromEntries(keys.map(k => [k, obj && typeof obj === 'object' ? obj[k] : undefined]));
@@ -301,7 +293,6 @@
         }
       }
     );
-<<<<<<< HEAD
 
     // Always assign before any checks to avoid TDZ
     const shippoTx = transactionRes.data;
@@ -338,44 +329,6 @@
       service,
     });
 
-=======
-
-    // Always assign before any checks to avoid TDZ
-    const shippoTx = transactionRes.data;
-
-    // Check if label purchase was successful
-    if (!shippoTx || shippoTx.status !== 'SUCCESS') {
-      console.error('❌ [SHIPPO] Label purchase failed:', shippoTx?.messages);
-      console.error('❌ [SHIPPO] Transaction status:', shippoTx?.status);
-      return { success: false, reason: 'label_purchase_failed', status: shippoTx?.status };
-    }
-
-    // One-time debug log after label purchase - safe structured logging of key fields
-    if (process.env.SHIPPO_DEBUG === 'true') {
-      console.log('[SHIPPO][TX]', logTx(shippoTx));
-      console.log('[SHIPPO][RATE]', safePick(selectedRate || {}, ['provider', 'servicelevel', 'service', 'object_id']));
-    }
-    const tx = shippoTx || {};
-    const trackingNumber = tx.tracking_number || null;
-    const trackingUrl = tx.tracking_url_provider || null;
-    const labelUrl = tx.label_url || null;
-    const qrUrl = tx.qr_code_url || null;
-
-    const carrier = selectedRate?.provider ?? null;
-    const service = selectedRate?.service?.name ?? selectedRate?.servicelevel?.name ?? null;
-
-    const qrPayload = { trackingNumber, trackingUrl, labelUrl, qrUrl, carrier, service };
-    
-    console.log('[SHIPPO] QR payload built:', {
-      hasTrackingNumber: !!trackingNumber,
-      hasTrackingUrl: !!trackingUrl,
-      hasLabelUrl: !!labelUrl,
-      hasQrUrl: !!qrUrl,
-      carrier,
-      service,
-    });
-
->>>>>>> b9241716
     console.log('📦 [SHIPPO] Label purchased successfully!');
     console.log('📦 [SHIPPO] Transaction ID:', shippoTx.object_id);
     console.log('📦 [SHIPPO] QR payload built:', {
@@ -391,19 +344,12 @@
     console.log('✅ [SHIPPO] Label created successfully for tx:', txId);
 
     // Calculate ship-by date using hardened centralized helper
-<<<<<<< HEAD
-=======
     const bookingStartISO = getBookingStartISO(transaction);
->>>>>>> b9241716
     const shipByDate = computeShipByDate(transaction);
     const shipByStr = shipByDate && formatShipBy(shipByDate);
 
     // Debug so we can see inputs/outputs clearly
-<<<<<<< HEAD
-    console.log('[label-ready] bookingStartISO:', getBookingStartISO(transaction));
-=======
     console.log('[label-ready] bookingStartISO:', bookingStartISO);
->>>>>>> b9241716
     console.log('[label-ready] leadDays:', Number(process.env.SHIP_LEAD_DAYS || 2));
     console.log('[label-ready] shipByDate:', shipByDate ? shipByDate.toISOString() : null);
     console.log('[label-ready] shipByStr:', shipByStr);
@@ -427,7 +373,6 @@
       const result = await txUpdateProtectedData({ id: txId, protectedData: patch });
       if (result && result.success === false) {
         console.warn('📝 [SHIPPO] Persistence not available, but SMS will continue:', result.reason);
-<<<<<<< HEAD
       } else {
         console.log('📝 [SHIPPO] Stored outbound shipping artifacts in protectedData', { txId, fields: Object.keys(patch) });
         if (shipByDate) {
@@ -439,44 +384,38 @@
     }
 
     // Lender SMS block – carrier-friendly messaging
-    if (SHIP_BY_SMS_ENABLED && labelUrl) {
-      try {
-        const lenderPhone = normalizePhone(providerPhone); // must return E.164 like +1415...
-        
-        // Build message defensively: omit "Please ship by …" if unknown
-        const shipUrl = `${process.env.SITE_URL || 'https://sherbrt.com'}/ship/${txId}`;
-        const listingTitle = (listing && (listing.attributes?.title || listing.title)) || 'your item';
-
-        const body = shipByStr
-          ? `Sherbrt: your shipping label for "${listingTitle}" is ready. Please ship by ${shipByStr}. Open ${shipUrl}`
-          : `Sherbrt: your shipping label for "${listingTitle}" is ready. Open ${shipUrl}`;
-
-        console.log('[label-ready] sms body preview:', body);
-
-        console.log('[sms] sending lender_label_ready', { txId, shipUrl });
-
-        if (!lenderPhone || !body) {
-          console.warn('[SHIPPO][SMS] Missing phone or message for lender SMS', { hasPhone: !!lenderPhone, hasMsg: !!body });
-        } else {
-          await sendSMS(
-            lenderPhone,
-            body,
-            {
-              role: 'lender',
-              transactionId: txId,
-              tag: 'label_ready_to_lender',
-              meta: { listingId: listing?.id?.uuid || listing?.id }
-            }
-          );
-          console.log('📦 [SMS] label_ready sent to lender (or DRY_RUN logged)');
-        }
-      } catch (e) {
-        console.error('[SHIPPO][SMS] Failed to send provider SMS', e);
-      }
-    } else {
-      console.log('[sms] Skipping ship-by SMS (gate or missing label)', {
-        enabled: SHIP_BY_SMS_ENABLED, haveLabel: !!labelUrl, txId: txId
-      });
+    try {
+      const lenderPhone = normalizePhone(providerPhone); // must return E.164 like +1415...
+      
+      // Build message defensively: omit "Please ship by …" if unknown
+      const shipUrl = `${process.env.SITE_URL || 'https://sherbrt.com'}/ship/${txId}`;
+      const listingTitle = (listing && (listing.attributes?.title || listing.title)) || 'your item';
+
+      const body = shipByStr
+        ? `Sherbrt: your shipping label for "${listingTitle}" is ready. Please ship by ${shipByStr}. Open ${shipUrl}`
+        : `Sherbrt: your shipping label for "${listingTitle}" is ready. Open ${shipUrl}`;
+
+      console.log('[label-ready] sms body preview:', body);
+
+      console.log('[sms] sending lender_label_ready', { txId, shipUrl });
+
+      if (!lenderPhone || !body) {
+        console.warn('[SHIPPO][SMS] Missing phone or message for lender SMS', { hasPhone: !!lenderPhone, hasMsg: !!body });
+      } else {
+        await sendSMS(
+          lenderPhone,
+          body,
+          {
+            role: 'lender',
+            transactionId: txId,
+            tag: 'label_ready_to_lender',
+            meta: { listingId: listing?.id?.uuid || listing?.id }
+          }
+        );
+        console.log('📦 [SMS] label_ready sent to lender (or DRY_RUN logged)');
+      }
+    } catch (e) {
+      console.error('[SHIPPO][SMS] Failed to send provider SMS', e);
     }
 
     // Parse expiry from QR code URL (keep existing logic)
@@ -645,219 +584,6 @@
             console.warn(`⚠️ Failed to update labelCreated notification state:`, updateError.message);
           }
         }
-=======
-      } else {
-        console.log('📝 [SHIPPO] Stored outbound shipping artifacts in protectedData', { txId, fields: Object.keys(patch) });
-        if (shipByDate) {
-          console.log('📅 [SHIPPO] Set ship-by date:', shipByDate.toISOString());
-        }
-      }
-    } catch (e) {
-      console.error('[SHIPPO] Failed to persist outbound label details to protectedData', e);
-    }
-
-    // Lender SMS block – carrier-friendly messaging
-    try {
-      const lenderPhone = normalizePhone(providerPhone); // must return E.164 like +1415...
-      
-      // Build message defensively: omit "Please ship by …" if unknown
-      const shipUrl = `${process.env.SITE_URL || 'https://sherbrt.com'}/ship/${txId}`;
-      const listingTitle = (listing && (listing.attributes?.title || listing.title)) || 'your item';
-
-      const body = shipByStr
-        ? `Sherbrt: your shipping label for "${listingTitle}" is ready. Please ship by ${shipByStr}. Open ${shipUrl}`
-        : `Sherbrt: your shipping label for "${listingTitle}" is ready. Open ${shipUrl}`;
-
-      console.log('[label-ready] sms body preview:', body);
-
-      console.log('[sms] sending lender_label_ready', { txId, shipUrl });
-
-      if (!lenderPhone || !body) {
-        console.warn('[SHIPPO][SMS] Missing phone or message for lender SMS', { hasPhone: !!lenderPhone, hasMsg: !!body });
-      } else {
-        await sendSMS(
-          lenderPhone,
-          body,
-          {
-            role: 'lender',
-            transactionId: txId,
-            tag: 'label_ready_to_lender',
-            meta: { listingId: listing?.id?.uuid || listing?.id }
-          }
-        );
-        console.log('📦 [SMS] label_ready sent to lender (or DRY_RUN logged)');
-      }
-    } catch (e) {
-      console.error('[SHIPPO][SMS] Failed to send provider SMS', e);
-    }
-
-    // Parse expiry from QR code URL (keep existing logic)
-    const qrExpiry = parseExpiresParam(qrUrl);
-    console.log('📦 [SHIPPO] QR code expiry:', qrExpiry || 'unknown');
-
-    // after outbound purchase success:
-    console.log('[SHIPPO][TX]', logTx(shippoTx));
-
-    // Create return shipment (customer → provider) if we have return address
-    let returnLabelRes = null;
-    let returnQrUrl = null;
-    let returnTrackingUrl = null;
-    
-    try {
-      if (protectedData.providerStreet && protectedData.providerCity && protectedData.providerState && protectedData.providerZip) {
-        console.log('📦 [SHIPPO] Creating return shipment (customer → provider)...');
-        
-        const returnPayload = {
-          address_from: customerAddress,
-          address_to: providerAddress,
-          parcels: [parcel],
-          extra: { qr_code_requested: true },
-          async: false
-        };
-
-        const returnShipmentRes = await axios.post(
-          'https://api.goshippo.com/shipments/',
-          returnPayload,
-          {
-            headers: {
-              'Authorization': `ShippoToken ${process.env.SHIPPO_API_TOKEN}`,
-              'Content-Type': 'application/json'
-            }
-          }
-        );
-
-        console.log('📦 [SHIPPO] Return shipment created successfully');
-        console.log('📦 [SHIPPO] Return Shipment ID:', returnShipmentRes.data.object_id);
-        
-        // Get return rates and select one
-        const returnRates = returnShipmentRes.data.rates || [];
-        if (returnRates.length > 0) {
-          let returnSelectedRate = returnRates.find(rate => rate.provider === 'USPS');
-          if (!returnSelectedRate) {
-            returnSelectedRate = returnRates[0];
-          }
-          
-          console.log('📦 [SHIPPO] Selected return rate:', {
-            provider: returnSelectedRate.provider,
-            service: returnSelectedRate.servicelevel || returnSelectedRate.service,
-            rate: returnSelectedRate.rate,
-            object_id: returnSelectedRate.object_id
-          });
-          
-          // Purchase return label
-          const returnTransactionRes = await axios.post(
-            'https://api.goshippo.com/transactions/',
-            {
-              rate: returnSelectedRate.object_id,
-              async: false,
-              label_file_type: 'PNG',
-              qr_code_requested: true,
-            },
-            {
-              headers: {
-                'Authorization': `ShippoToken ${process.env.SHIPPO_API_TOKEN}`,
-                'Content-Type': 'application/json'
-              }
-            }
-          );
-          
-          if (returnTransactionRes.data.status === 'SUCCESS') {
-            // One-time debug log for return label purchase
-            if (process.env.SHIPPO_DEBUG === 'true') {
-              console.log('[SHIPPO][RETURN_TX]', logTx(returnTransactionRes.data));
-              console.log('[SHIPPO][RETURN_RATE]', safePick(returnSelectedRate || {}, ['provider', 'servicelevel', 'service', 'object_id']));
-            }
-            
-            returnQrUrl = returnTransactionRes.data.qr_code_url;
-            returnTrackingUrl = returnTransactionRes.data.tracking_url_provider || returnTransactionRes.data.tracking_url;
-            
-            console.log('📦 [SHIPPO] Return label purchased successfully!');
-            console.log('📦 [SHIPPO] Return Transaction ID:', returnTransactionRes.data.object_id);
-            
-            // Persist return label details to Flex protectedData
-            try {
-              const patch = {
-                returnTrackingNumber: returnTransactionRes.data.tracking_number || null,
-                returnTrackingUrl: returnTrackingUrl,
-                returnLabelUrl: returnTransactionRes.data.label_url || null,
-                returnQrUrl: returnQrUrl,
-                returnCarrier: returnSelectedRate?.provider || null,
-                returnService: returnSelectedRate?.service?.name ?? returnSelectedRate?.servicelevel?.name ?? null,
-                returnQrExpiry: parseExpiresParam(returnQrUrl || ''),
-                returnPurchasedAt: new Date().toISOString(),
-              };
-              const result = await txUpdateProtectedData({ id: txId, protectedData: patch });
-              if (result && result.success === false) {
-                console.warn('📝 [SHIPPO] Return persistence not available, but SMS will continue:', result.reason);
-              } else {
-                console.log('📝 [SHIPPO] Stored return shipping artifacts in protectedData', { txId, fields: Object.keys(patch) });
-              }
-            } catch (e) {
-              console.error('[SHIPPO] Failed to persist return label details to protectedData', e);
-            }
-          } else {
-            console.warn('⚠️ [SHIPPO] Return label purchase failed:', returnTransactionRes.data.messages);
-          }
-        }
-      }
-    } catch (returnLabelError) {
-      console.error('❌ [SHIPPO] Non-critical step failed', {
-        where: 'return-label-creation',
-        name: returnLabelError?.name,
-        message: returnLabelError?.message,
-        status: returnLabelError?.response?.status,
-        data: safePick(returnLabelError?.response?.data || {}, ['error', 'message', 'code']),
-      });
-      // Do not rethrow — allow the HTTP handler to finish normally.
-    }
-
-
-    
-    // Send borrower SMS notification (lender SMS already sent immediately after outbound label success)
-    try {
-      // Extract phone numbers from protectedData (more reliable than nested objects)
-      const borrowerPhone = protectedData.customerPhone;
-      
-      // Optional: Send borrower "Label created" message (idempotent)
-      if (borrowerPhone && trackingUrl) {
-        // Check if we've already sent this notification
-        const existingNotification = protectedData.shippingNotification?.labelCreated;
-        if (existingNotification?.sent === true) {
-          console.log(`📱 Label created SMS already sent to borrower (${maskPhone(borrowerPhone)}) - skipping`);
-        } else {
-          await sendSMS(
-            borrowerPhone,
-            `Sherbrt: your item will ship soon. Track at ${trackingUrl}`,
-            { 
-              role: 'customer',
-              transactionId: txId,
-              transition: 'transition/accept',
-              tag: 'label_created_to_borrower',
-              meta: { listingId: listing?.id?.uuid || listing?.id }
-            }
-          );
-          console.log(`📱 SMS sent to borrower (${maskPhone(borrowerPhone)}) for label created with tracking: ${maskUrl(trackingUrl)}`);
-          
-          // Mark as sent in protectedData
-          try {
-            const notificationResult = await txUpdateProtectedData({
-              id: txId,
-              protectedData: {
-                shippingNotification: {
-                  labelCreated: { sent: true, sentAt: new Date().toISOString() }
-                }
-              }
-            });
-            if (notificationResult && notificationResult.success === false) {
-              console.warn('📝 [SHIPPO] Notification state update not available:', notificationResult.reason);
-            } else {
-              console.log(`💾 Updated shippingNotification.labelCreated for transaction: ${txId}`);
-            }
-          } catch (updateError) {
-            console.warn(`⚠️ Failed to update labelCreated notification state:`, updateError.message);
-          }
-        }
->>>>>>> b9241716
       } else if (borrowerPhone) {
         console.log(`📱 Borrower phone found but no tracking URL available - no immediate notification sent`);
       } else {
@@ -910,9 +636,6 @@
 }
 
 module.exports = async (req, res) => {
-  if (process.env.NODE_ENV !== 'production') {
-    console.log('[SERVER_PROXY] /api/transition-privileged hit');
-  }
   console.log('🚀 transition-privileged endpoint HIT!');
   console.log('📋 Request method:', req.method);
   console.log('📋 Request URL:', req.url);
@@ -1477,26 +1200,6 @@
         }
         
         // Trigger Shippo label creation asynchronously (don't await to avoid blocking response)
-<<<<<<< HEAD
-        if (!SHIPPO_ENABLED) {
-          console.log('[shippo] Shippo disabled by SHIPPO_ENABLED=false; skipping label purchase', { txId: transactionId });
-        } else {
-          createShippingLabels({
-            txId: transactionId,
-            listing,
-            protectedData: finalProtectedData,
-            providerPhone: finalProtectedData?.providerPhone,
-            integrationSdk: sdk,
-            sendSMS,
-            normalizePhone: (p) => {
-              const digits = (p || '').replace(/\D/g, '');
-              if (!digits) return null;
-              return digits.startsWith('1') ? `+${digits}` : `+1${digits}`;
-            },
-            selectedRate: null, // Will be set inside the function
-            transaction: expandedTx || response?.data?.data
-          })
-=======
         createShippingLabels({
           txId: transactionId,
           listing,
@@ -1512,7 +1215,6 @@
           selectedRate: null, // Will be set inside the function
           transaction: expandedTx || response?.data?.data
         })
->>>>>>> b9241716
           .then(result => {
             if (result.success) {
               console.log('✅ [SHIPPO] Label creation completed successfully');
@@ -1523,7 +1225,6 @@
           .catch(err => {
             console.error('❌ [SHIPPO] Unexpected error in label creation:', err.message);
           });
-        }
       }
       
       // 🔧 FIXED: Lender notification SMS for booking requests - ensure provider phone only

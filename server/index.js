--- conflicted
+++ resolved
@@ -27,11 +27,6 @@
   INTEGRATION_CLIENT_SECRET: hasIS,
 });
 
-// Startup env verification with masking (last 6 chars)
-console.log('[INT] marketplaceId (server):', (process.env.SHARETRIBE_MARKETPLACE_ID || '').slice(-6));
-console.log('[INT] clientId (integration) …', (process.env.INTEGRATION_CLIENT_ID || '').slice(-6));
-console.log('[WEB] marketplaceId (client):', (process.env.REACT_APP_SHARETRIBE_MARKETPLACE_ID || '').slice(-6));
-
 // Setup Sentry
 // Note 1: This needs to happen before other express requires
 // Note 2: this doesn't use instrument.js file but log.js
@@ -66,6 +61,7 @@
 console.log('[server] renderer keys:', Object.keys(renderer || {}));
 
 const dataLoader = require('./dataLoader');
+const { generateCSPNonce, csp } = require('./csp');
 const sdkUtils = require('./api-util/sdk');
 
 const buildDir = path.join(__dirname, '..', 'build');
@@ -79,6 +75,10 @@
     : process.env.REACT_APP_SHARETRIBE_USING_SSL;
 const REDIRECT_SSL = redirectSSL === 'true';
 const TRUST_PROXY = process.env.SERVER_SHARETRIBE_TRUST_PROXY || null;
+const CSP = process.env.REACT_APP_CSP;
+const CSP_MODE = process.env.CSP_MODE || 'report'; // 'block' for prod, 'report' for test
+const cspReportUrl = '/csp-report';
+const cspEnabled = CSP === 'block' || CSP === 'report';
 const app = express();
 
 // Health check - must return 200 for Render
@@ -162,71 +162,18 @@
 
 // The helmet middleware sets various HTTP headers to improve security.
 // See: https://www.npmjs.com/package/helmet
-// CSP is configured to allow Mapbox and our own static files
+// Helmet 4 doesn't disable CSP by default so we need to do that explicitly.
+// If csp is enabled we will add that separately.
 
 app.use(
   helmet({
+    contentSecurityPolicy: false,
     referrerPolicy: {
       policy: 'origin',
     },
   })
 );
 
-<<<<<<< HEAD
-app.use(
-  helmet.contentSecurityPolicy({
-    useDefaults: true,
-    directives: {
-      defaultSrc: ["'self'"],
-      scriptSrc: [
-        "'self'",                // Allow our own static JS
-        "https://api.mapbox.com",
-        "https://*.mapbox.com",
-        "https://js.stripe.com", // Stripe SDK
-      ],
-      styleSrc: [
-        "'self'",
-        "https://api.mapbox.com",
-        "'unsafe-inline'",        // Needed for Mapbox inline styles
-      ],
-      imgSrc: [
-        "'self'",
-        "data:",
-        "blob:",
-        "https://cdn.st-api.com",
-        "https://images.sharetribe.com",
-        "https://*.imgix.net",
-        "https://api.mapbox.com",
-        "https://*.tiles.mapbox.com",
-        "https://*.stripe.com",  // Stripe images
-      ],
-      connectSrc: [
-        "'self'",
-        "https://flex-api.sharetribe.com",
-        "https://cdn.st-api.com",
-        "https://api.mapbox.com",
-        "https://events.mapbox.com",
-        "https://api.stripe.com", // Stripe API
-        "https://m.stripe.network",
-        "https://r.stripe.com",
-        "https://*.stripe.com",
-      ],
-      frameSrc: [
-        "'self'",
-        "https://js.stripe.com",     // Stripe Elements iframe
-        "https://hooks.stripe.com",
-        "https://m.stripe.network",
-        "https://*.stripe.com",
-      ],
-      workerSrc: ["'self'", "blob:"],
-      objectSrc: ["'none'"],
-      frameAncestors: ["'self'"],
-      baseUri: ["'self'"],
-      formAction: ["'self'"],
-    },
-  })
-);
-=======
 if (cspEnabled) {
   app.use(generateCSPNonce);
 
@@ -258,7 +205,6 @@
     app.use(cspPolicies.reportOnly);
   }
 }
->>>>>>> 43b8183f
 
 // Set up integration SDK for QR and other privileged operations
 const { getIntegrationSdk } = require('./api-util/integrationSdk');
@@ -382,41 +328,6 @@
 // Server-side routes that do not render the application
 app.use('/api', apiRouter);
 
-// Top Lenders API
-const { fetchTopLenders } = require('./topLenders');
-app.get('/api/top-lenders', async (req, res) => {
-  console.log('[topLenders] HIT /api/top-lenders');
-  try {
-    const rows = await fetchTopLenders(req);
-    console.log('[topLenders] rows returned from fetchTopLenders:', rows);
-    res.json({ topLenders: rows });
-  } catch (err) {
-    console.error('[topLenders] ERROR in /api/top-lenders:', {
-      message: err.message,
-      status: err.status,
-      statusText: err.statusText,
-      data: err.data,
-      stack: err.stack,
-    });
-    res.status(500).json({ error: true, message: 'Failed to load top lenders' });
-  }
-});
-
-// Short link redirect handler
-// Decodes compact tokens and redirects to long URLs (Shippo labels, tracking, etc.)
-const { expandShortToken } = require('./api-util/shortlink');
-
-app.get('/r/:t', async (req, res) => {
-  try {
-    const url = await expandShortToken(req.params.t);
-    console.log('[SHORTLINK] Redirecting to:', url.substring(0, 50) + '...');
-    res.redirect(302, url);
-  } catch (e) {
-    console.error('[SHORTLINK] Invalid token:', e.message);
-    res.status(400).send('Invalid link');
-  }
-});
-
 // Redis smoke test endpoint - standalone test for Redis connection and QR functionality
 const { getRedis } = require('./redis');
 
@@ -486,33 +397,6 @@
 
   res.set('Cache-Control', 'no-store');
   return res.status(result.ok ? 200 : 500).json(result);
-});
-
-// Integration SDK smoke test endpoint - verify credentials and marketplace access
-app.get('/api/integration-smoke', async (_req, res) => {
-  try {
-    const flexIntegrationSdk = integrationSdk || getIntegrationSdk();
-    if (!flexIntegrationSdk) {
-      return res.status(500).json({
-        ok: false,
-        error: 'Integration SDK not initialized',
-        message: 'Check INTEGRATION_CLIENT_ID and INTEGRATION_CLIENT_SECRET'
-      });
-    }
-    
-    const mp = await flexIntegrationSdk.marketplace.show();
-    res.json({ 
-      ok: true, 
-      marketplace: mp.data?.data?.id 
-    });
-  } catch (e) {
-    res.status(e?.status || e?.response?.status || 500).json({
-      ok: false,
-      status: e?.status || e?.response?.status,
-      data: e?.data || e?.response?.data,
-      message: e?.message,
-    });
-  }
 });
 
 const noCacheHeaders = {
@@ -615,6 +499,23 @@
 // will be logged there.
 log.setupExpressErrorHandler(app);
 
+if (cspEnabled) {
+  // Dig out the value of the given CSP report key from the request body.
+  const reportValue = (req, key) => {
+    const report = req.body ? req.body['csp-report'] : null;
+    return report && report[key] ? report[key] : key;
+  };
+
+  // Handler for CSP violation reports.
+  app.post(cspReportUrl, (req, res) => {
+    const effectiveDirective = reportValue(req, 'effective-directive');
+    const blockedUri = reportValue(req, 'blocked-uri');
+    const msg = `CSP: ${effectiveDirective} doesn't allow ${blockedUri}`;
+    log.error(new Error(msg), 'csp-violation');
+    res.status(204).end();
+  });
+}
+
 const server = app.listen(PORT, () => {
   const mode = process.env.NODE_ENV || 'development';
   console.log(`✅ Listening on port ${PORT} in ${mode} mode`);

--- conflicted
+++ resolved
@@ -41,11 +41,6 @@
     baseUrl,
     assetCdnBaseUrl,
     '*.st-api.com',
-    'wss:',
-    'https://api.stripe.com',
-    'https://js.stripe.com',
-    'https://m.stripe.network',
-    '*.stripe.com',
     'maps.googleapis.com',
     'places.googleapis.com',
     '*.tiles.mapbox.com',
@@ -67,22 +62,14 @@
 
     'sentry.io',
     '*.sentry.io',
-<<<<<<< HEAD
-=======
     'https://api.stripe.com',
     '*.stripe.com',
->>>>>>> b9241716
-  ],
-  fontSrc: [self, data, 'assets-sharetribecom.sharetribe.com', 'https://fonts.gstatic.com'],
-  formAction: [self, 'https://api.stripe.com'],
+  ],
+  fontSrc: [self, data, 'assets-sharetribecom.sharetribe.com', 'fonts.gstatic.com'],
+  formAction: [self],
   frameSrc: [
     self,
     'https://js.stripe.com',
-<<<<<<< HEAD
-    'https://m.stripe.network',
-    'https://hooks.stripe.com',
-=======
->>>>>>> b9241716
     '*.stripe.com',
     '*.youtube-nocookie.com',
     'https://bid.g.doubleclick.net',
@@ -127,14 +114,7 @@
   ],
   scriptSrc: [
     self,
-    blob,
     (req, res) => `'nonce-${res.locals.cspNonce}'`,
-    // Removed 'strict-dynamic' to prevent CSP issues
-    // "'strict-dynamic'",
-    'https://js.stripe.com',
-    'https://m.stripe.network',
-    'https://api.mapbox.com',
-    'https://*.mapbox.com',
     unsafeEval,
     'maps.googleapis.com',
     'api.mapbox.com',
@@ -142,38 +122,6 @@
     '*.google-analytics.com',
     'www.googleadservices.com',
     '*.g.doubleclick.net',
-<<<<<<< HEAD
-    'plausible.io',
-  ],
-  "script-src-elem": [
-    self, 
-    blob, 
-    (req, res) => `'nonce-${res.locals.cspNonce}'`,
-    // Removed 'strict-dynamic' to prevent CSP issues
-    // "'strict-dynamic'",
-    "https://js.stripe.com",
-    "https://m.stripe.network",
-    "https://api.mapbox.com", 
-    "https://*.mapbox.com"
-  ],
-  "manifest-src": [self],
-  "worker-src": [self, blob],
-  styleSrc: [
-    self, 
-    (req, res) => `'nonce-${res.locals.cspNonce}'`,
-    unsafeInline, 
-    'https://fonts.googleapis.com', 
-    'api.mapbox.com'
-  ],
-  "style-src-elem": [
-    self,
-    (req, res) => `'nonce-${res.locals.cspNonce}'`,
-    unsafeInline,
-    'https://fonts.googleapis.com',
-    'api.mapbox.com'
-  ],
-  objectSrc: ["'none'"],
-=======
     'js.stripe.com',
     'plausible.io',
   ],
@@ -181,7 +129,6 @@
   "manifest-src": [self],
   "worker-src": [self, blob],
   styleSrc: [self, unsafeInline, 'fonts.googleapis.com', 'api.mapbox.com'],
->>>>>>> b9241716
 };
 
 /**
@@ -243,7 +190,6 @@
     } else {
       baseDirectives.manifestSrc = [self, ...EXTRA_HOSTS];
     }
-<<<<<<< HEAD
   }
 
   // Build enforce policy (strict)
@@ -252,16 +198,6 @@
     enforceDirectives.upgradeInsecureRequests = [];
   }
 
-=======
-  }
-
-  // Build enforce policy (strict)
-  const enforceDirectives = Object.assign({}, baseDirectives);
-  if (!dev) {
-    enforceDirectives.upgradeInsecureRequests = [];
-  }
-
->>>>>>> b9241716
   // Build report-only policy (can be more permissive)
   const reportOnlyDirectives = Object.assign({}, baseDirectives);
   // Add any additional permissive directives for monitoring here
@@ -282,27 +218,6 @@
   enforceDirectives.reportUri = [reportUri];
   reportOnlyDirectives.reportUri = [reportUri];
 
-<<<<<<< HEAD
-  // Log effective CSP directives (sample with placeholder nonce)
-  const logDirectives = (directives, label) => {
-    console.log(`\n📋 ${label} CSP Directives:`);
-    Object.entries(directives).forEach(([key, value]) => {
-      if (Array.isArray(value)) {
-        const formatted = value.map(v => {
-          if (typeof v === 'function') return '<nonce-function>';
-          return v;
-        }).join(' ');
-        console.log(`  ${key}: ${formatted}`);
-      }
-    });
-  };
-
-  if (process.env.CSP_LOG_DIRECTIVES !== 'false') {
-    logDirectives(enforceDirectives, mode === 'block' ? 'ENFORCE' : 'REPORT-ONLY');
-  }
-
-=======
->>>>>>> b9241716
   return {
     enforce: helmet.contentSecurityPolicy({
       useDefaults: false,

--- conflicted
+++ resolved
@@ -13,10 +13,13 @@
 ---
 
 ## Upcoming version 2023-XX-XX
-<<<<<<< HEAD
-=======
-
-## [v10.1.0] 2023-02-28
+
+## [v11.1.0] 2023-02-28
+
+- [fix] AuthenticationPage.duck.js: had wrong asset name.
+  [#173](https://github.com/sharetribe/ftw-product/pull/173)
+
+### Updates from upstream (FTW-daily v10.1.0)
 
 - [change] remove background-color from images (to allow opacity).
   [#1590](https://github.com/sharetribe/ftw-daily/pull/1590)
@@ -27,11 +30,8 @@
 - [change] P.js: remove requirement for mandatory children.
   [#1587](https://github.com/sharetribe/ftw-daily/pull/1587)
 
-  [v10.1.0]: https://github.com/sharetribe/ftw-daily/compare/v10.0.0.../v10.1.0
->>>>>>> 8bc98277
-
-- [fix] AuthenticationPage.duck.js: had wrong asset name.
-  [#173](https://github.com/sharetribe/ftw-product/pull/173)
+  [v11.1.0]: https://github.com/sharetribe/ftw-product/compare/v11.0.0.../v11.1.0
+
 
 ## [v11.0.0] 2023-02-14
 

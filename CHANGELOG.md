# Change Log

We are not following semantic versioning in this template app since any change could potentially be
a breaking change for forked customization projects. We are still experimenting with what is a good
way to update this template, but currently, we follow a pattern:

- Major version change (v**X**.0.0): Changes to several pages and other components. Consider
  implementing this without merging upstream (we'll provide instructions).
- Minor version change (v0.**X**.0): New features and changes to a single page. These are likely to
  cause conflicts.
- Patch (v0.0.**X**): Bug fixes and small changes to components.

---

## Upcoming version 2021-XX-XX

<<<<<<< HEAD
## [v9.0.1] 2021-11-26

- [fix] Fixes issue with default payment card that was created by PR #111. Essentially, before
  confirming PaymentIntent, we now check if the PaymentIntent has already been confirmed.
  [#121](https://github.com/sharetribe/ftw-product/pull/121)
- [fix] StripePaymentForm: add missing optional chaining: defaultPaymentMethod?.id
  [#120](https://github.com/sharetribe/ftw-product/pull/120)
- [fix] Temporarily disallow Node v17, since it causes issues with dependencies.
  [#119](https://github.com/sharetribe/ftw-product/pull/119)

  [v9.0.1]: https://github.com/sharetribe/ftw-product/compare/v9.0.0...v9.0.1

## [v9.0.0] 2021-09-30

This is the first release of FTW-product. However, it is build on top of FTW-daily (v8.0.0) - so, we
start versioning from v9.0.0.

- We have done pretty big changes to directory structure:

  - Configuration files are moved under src/config/
  - Route configuration is moved under src/src/routing/
  - Page-specific UI components are moved under page-directory (incl. forms)

- SearchPage and ListingPage have 2 layout variants that can be taken into use.
- Transaction process has been changed
- Listing's use stock management

Read more from https://sharetribe.com/docs/ftw-introduction/ftw-product/

- [change] ListingPage: improve image gallery styles
  [#115](https://github.com/sharetribe/ftw-product/pull/115)
- [add] Add message about no results with current query and reset filters button.
  [114](https://github.com/sharetribe/ftw-product/pull/114)
- [fix] Small bug fixes and naming changes.
  [113](https://github.com/sharetribe/ftw-product/pull/113)
- [fix] CheckoutPage: don't enable submit button when selecting onetime payment. In addition, pass
  payment method id to stripe when re-trying with saved payment method after onetime payment.
  [#111](https://github.com/sharetribe/ftw-product/pull/111)
- [fix] searchMode is only relevant for multi-enum schema.
  [112](https://github.com/sharetribe/ftw-product/pull/112)
- [fix] Fix "Out of Stock" UI flash before current stock is loaded
  [103](https://github.com/sharetribe/ftw-product/pull/103)
- [change] review bugs and change requests.

  - SearchPage: if stock is used, add minStock filter
  - CheckoutPage: remove payment info about provider acceptance needed.
  - ProductOrderForm: hide quantity and deliveryMethod fields if stock = 0
  - ProductOrderForm: add validators and focus+show error msg, if submitting too early.
  - PrimaryButton: change text color for disabled mode
  - EditListingPricingPanel: if stock is 0, use that (boolean bug)
  - ActivityFeed: 2 translations for deliveries (shipped vs picked up)

  [#110](https://github.com/sharetribe/ftw-product/pull/110)

- [change] SearchPage: update schema title to include keywords.
  [#108](https://github.com/sharetribe/ftw-product/pull/108)
- [change] Line-items: calculate commission from base price.
  [#106](https://github.com/sharetribe/ftw-product/pull/106)
- [change] Update translations (en.json) to match Sneakertime concept.
  [#104](https://github.com/sharetribe/ftw-product/pull/104)
- [fix] TransactionPanel: smaller gap between OrderBreakdown and title.
  [#107](https://github.com/sharetribe/ftw-product/pull/107)
- [fix] EditListingPricingPanel: default stock value is 1.
  [#105](https://github.com/sharetribe/ftw-product/pull/105)
- [fix] SearchPage: fix bugs and review issues
  [#102](https://github.com/sharetribe/ftw-product/pull/102)
- [fix] Fix order after enquiry [#101](https://github.com/sharetribe/ftw-product/pull/101)
- [fix] Fix missing author and stock info in OrderPanel on the TransactionPage
  [#100](https://github.com/sharetribe/ftw-product/pull/100)
- [fix] Update stock from 0 (the value was considered false).
  [#99](https://github.com/sharetribe/ftw-product/pull/99)
- [change] Review changes to some of the pages - part 2.
  [#98](https://github.com/sharetribe/ftw-product/pull/98)
- [change] Review changes to some of the pages.
  [#96](https://github.com/sharetribe/ftw-product/pull/96)
- [change] Rename listing page variant config and file names
  [#95](https://github.com/sharetribe/ftw-product/pull/95)
- [change] Add listingManagementType config that replaces the more specific enableAvailability
  config [#93](https://github.com/sharetribe/ftw-product/pull/93)
- [add] Update schema for ListingPage component
  [#88](https://github.com/sharetribe/ftw-product/pull/88)
- [fix] Fix iphone layout for TopbarMobileMenu with spacer div.
  [#91](https://github.com/sharetribe/ftw-product/pull/91)
- [fix] Fix stretched mobile logo on iOS/Safari
  [#90](https://github.com/sharetribe/ftw-product/pull/90)
- [add] Add ActionBar component to ListingPageProduct.
  [#87](https://github.com/sharetribe/ftw-product/pull/87)
- [add] ListingPage: add column containers and other layout tuning.
  [#86](https://github.com/sharetribe/ftw-product/pull/86)
- [add] ProfilePage: add showAuthoInfo flag for listing cards.
  [#84](https://github.com/sharetribe/ftw-product/pull/84)
- [add] ProfilePage: fetch correct image aspect ratios for listing cards.
  [#83](https://github.com/sharetribe/ftw-product/pull/83)
- [fix] EditListingPhotosPanel: refactor and fix photos panel (uploading showed images twice).
  [#79](https://github.com/sharetribe/ftw-product/pull/79)
- [fix] EditListingPage.duck.js: updating stock should not affect listing creation call.
  [#81](https://github.com/sharetribe/ftw-product/pull/81)
- [fix] ManageListingPage: fix the position of loading text
  [#80](https://github.com/sharetribe/ftw-product/pull/80)
- [add] Add app icons and fix height of mobile logo
  [#78](https://github.com/sharetribe/ftw-product/pull/78)
- [change] Update translation for SectionFilteredSearches.filteredSearch
  [#77](https://github.com/sharetribe/ftw-product/pull/77)
- [add] Update billing details from shipping address by default when changing payment method to
  one-time payment. [#76](https://github.com/sharetribe/ftw-product/pull/76)
- [change] Moved LandingPage-related sections under its directory, added SectionFilteredSearches
  component and removed unused SectionThumbnailLinks component.
  [#75](https://github.com/sharetribe/ftw-product/pull/75)
- [add] Stock info and link to correct tab included to ManageListingCard.
  [#74](https://github.com/sharetribe/ftw-product/pull/74)
- [change] Social media images updated for Sneakertime.
  [#72](https://github.com/sharetribe/ftw-product/pull/72)
- [change] Marketplace colors updated for Sneakertime.
  [#71](https://github.com/sharetribe/ftw-product/pull/71)
- [change] Landing page Hero and How it works sections updated.
  [#70](https://github.com/sharetribe/ftw-product/pull/70)
- [fix] EditListingPage: use correct image aspect ratio for listing images
  [#69](https://github.com/sharetribe/ftw-product/pull/69)
- [add] TransactionPage: add DisputeModal component.
  [#68](https://github.com/sharetribe/ftw-product/pull/68)
- [add] TransactionPanel: show shipping and pickup addresses.
  [#66](https://github.com/sharetribe/ftw-product/pull/66)
- [change] Update OrderBreakdown line-items and move breakdown estimation to OrderPanel.
  [#67](https://github.com/sharetribe/ftw-product/pull/67)
- [fix] server/api-util/lineItems.js: 'orderData' instead of 'order'.
  [#65](https://github.com/sharetribe/ftw-product/pull/65)
- [change] Update transaction process and handle stockReservationQuantity transition parameter.
  [#60](https://github.com/sharetribe/ftw-product/pull/60)
- [change] InboxPage: update inbox-items and provider notifications (red dots)
  [#63](https://github.com/sharetribe/ftw-product/pull/63)
- [change] CheckoutPage: move error message generation to a dedicated function.
  [#61](https://github.com/sharetribe/ftw-product/pull/61)
- [add] TransactionPage: use custom image variant for listing.
  [#62](https://github.com/sharetribe/ftw-product/pull/62)
- [add] Add 'line-item/pickup-fee' and update OrderBreakdown component
  [#59](https://github.com/sharetribe/ftw-product/pull/59)
- [fix] Add uncommitted change to TransactionPage: onSubmitOrderRequest
  [#58](https://github.com/sharetribe/ftw-product/pull/58)
- [change] Rename bookingProcessAlias as transactionProcessAlias.
  [#57](https://github.com/sharetribe/ftw-product/pull/57)
- [change] Rename bookingUnitType as lineItemUnitType.
  [#56](https://github.com/sharetribe/ftw-product/pull/56)
- [change] Rename BookingPanel as OrderPanel.
  [#55](https://github.com/sharetribe/ftw-product/pull/55)
- [change] Rename BookingBreakdown as OrderBreakdown.
  [#54](https://github.com/sharetribe/ftw-product/pull/54)
- [change] CheckoutPage: add shipping details to form, change bookindData to orderData, and add
  other UI changes. [#52](https://github.com/sharetribe/ftw-product/pull/52)
- [fix] ManageListingPage: review changes [#51](https://github.com/sharetribe/ftw-product/pull/51)
- [fix] SearchPage: review changes [#50](https://github.com/sharetribe/ftw-product/pull/50)
- [fix] util/dates.js: Fix earlier copy-paste error.
  [#49](https://github.com/sharetribe/ftw-product/pull/49)
- [fix] Add missing heading for reviewed transaction on TransactionPage.
  [#48](https://github.com/sharetribe/ftw-product/pull/48)
- [change] Transaction process has changed. This adds changes to util/transaction.js
  [#31](https://github.com/sharetribe/ftw-product/pull/31)
- [change] Changes to ManageListingsPage: use AspectRatioWrapper on ManageListingCard,small layout
  changes and a new overlay for out of stock items.
  [#46](https://github.com/sharetribe/ftw-product/pull/46)
- [change] Footer translation keys updated. [#47](https://github.com/sharetribe/ftw-product/pull/47)
- [change] Footer updated. [#45](https://github.com/sharetribe/ftw-product/pull/45)
- [add] Add category values. [#44](https://github.com/sharetribe/ftw-product/pull/44)
- [change] Favicon updated. [#43](https://github.com/sharetribe/ftw-product/pull/43)
- [change] siteTitle and PostalAddress updated.
  [#42](https://github.com/sharetribe/ftw-product/pull/42)
- [change] Top bar translation keys updated.
  [#40](https://github.com/sharetribe/ftw-product/pull/40)
- [change] Add UI for adjusting stock to pricing panel in EditListingWizard. This doesn't store any
  data related to stock yet! [#39](https://github.com/sharetribe/ftw-product/pull/39)
- [change] Privacy Policy and Terms translation keys updated.
  [#37](https://github.com/sharetribe/ftw-product/pull/37)
- [fix] Fix padding problem in EditListingWizard by handling the paddings in one place.
  [#34](https://github.com/sharetribe/ftw-product/pull/34)
- [change] Use AspectRatioWrapper on EditListingPhotosPanel.
  [#33](https://github.com/sharetribe/ftw-product/pull/33)
- [add] ListingPage is split into 2 variants: ListingPageBooking and ListingPageProduct.
  [#32](https://github.com/sharetribe/ftw-product/pull/32)
- [add] Add EditListingDeliveryPanel. [#29](https://github.com/sharetribe/ftw-product/pull/29)
- [change] Remove EditListingFeaturesPanel, EditListingPoliciesPanel and
  EditListingAvailabilityPanel from EditListingWizard because they are not used in FTW-product
  template. [#30](https://github.com/sharetribe/ftw-product/pull/30)
- [add] SearchPage is splitted to 2 variants SearchPageWithMap and SearchPageWithList.

  - MainPanel (subcomponent of search page) is removed.
  - There's a new component, AspectRatioWrapper, and configuration that can be used to fetch custom
    listing image variants.
  - API supports nowadays additional sorting on top of keyword filtered listings. SortBy is
    configured work with this setup.

  [#23](https://github.com/sharetribe/ftw-product/pull/23)

- [change] Rename EditListingDescriptionPanel to EditListingDetailsPanel and add more generic
  CustomFieldEnum for showing enum fields like category, size and brand.
  [#27](https://github.com/sharetribe/ftw-product/pull/27)
- [remove] Articles in docs directory was just pointing Flex Docs.
  [#21](https://github.com/sharetribe/ftw-product/pull/21)
- [change] Update functions in util/dates.js
  [#19](https://github.com/sharetribe/ftw-product/pull/19)
- [add] Add moment-timezone library on dates.js. Reorder & group util/dates functions. Remove
  unnecessary spread of moment library imports.
  [#18](https://github.com/sharetribe/ftw-product/pull/18)
- [change] Make Topbar search configurable and use keyword-search there
  [#20](https://github.com/sharetribe/ftw-product/pull/20)
- [change] Move stripe related forms and forms directory
  [#17](https://github.com/sharetribe/ftw-product/pull/17)
- [change] Remove PayoutDetailsForm and rename some functions
  [#16](https://github.com/sharetribe/ftw-product/pull/16)
- [change] Move BookingDatesForm under BookingPanel
  [#15](https://github.com/sharetribe/ftw-product/pull/15)
- [change] Regroup examples in styleguide using prefixes
  [#14](https://github.com/sharetribe/ftw-product/pull/14)
- [change] Group page specific Styleguide examples by page name
  [#13](https://github.com/sharetribe/ftw-product/pull/13)
- [change] Move more components under other components and pages
  [#12](https://github.com/sharetribe/ftw-product/pull/12)
- [change] Move forms under the page directory they are used in
  [#11](https://github.com/sharetribe/ftw-product/pull/11)
- [change] Components and forms that are used only in the SearchPage are nested under the page
  directory. [#9](https://github.com/sharetribe/ftw-product/pull/9)
- [change] The `containers/index.js` file is now removed and the components imported directly to
  improve code splitting. [#8](https://github.com/sharetribe/ftw-product/pull/8)
- [change] Move EditListingWizard et al. under EditListingPage
  [#7](https://github.com/sharetribe/ftw-product/pull/7)
- [change] Components and forms that are used only in the TransactionPage (ActivityFeed,
  ReviewModal, ReviewForm, TransactionPanel, SendMessageForm) are moved under the TransactionPage.
  [#6](https://github.com/sharetribe/ftw-product/pull/6)
- [change] Forms that are used only in the AuthenticationPage (ConfirmSignupForm, LoginForm,
  SignupForm) are moved under the AuthenticationPage.
  [#5](https://github.com/sharetribe/ftw-product/pull/5)
- [change] Routing configuration and components are moved to a separate `src/routing` directory.
  [#4](https://github.com/sharetribe/ftw-product/pull/4)
- [change] Configuration files are moved to a separate `src/config` directory. The main config file
  is still imported with the same path as there is the index file in the directory.
  [#2](https://github.com/sharetribe/ftw-product/pull/2)
- [remove] OrderDetailsPanel and Discussion components were not used.
  [#1](https://github.com/sharetribe/ftw-product/pull/1)

  [v9.0.0]:
  https://github.com/sharetribe/ftw-product/compare/03b27abe9aa022b0997ed98b72285391940cbfa6...v9.0.0
=======
## [v8.4.0] 2021-12-02

- [fix] Mobile safari zooms if input-related elements have smaller font-size than 16px. This updates
  textarea and select element styles too. [#1489](https://github.com/sharetribe/ftw-daily/pull/1489)
- [fix] Dependabot: Bump passport-oauth2 from 1.5.0 to 1.6.1
  [#1487](https://github.com/sharetribe/ftw-daily/pull/1487)
- [fix] Fix bugs in checkout process:

  - Submit button was enabled prematurely for onetime payments
  - Toggling between default card and onetime payment flows was not working correctly in case of
    error (e.g. network error).
  - Calling Stripe.confirmCardPayment when status is requires_capture is unnecessary.

  [#1486](https://github.com/sharetribe/ftw-daily/pull/1486)

- [change] Update many dependencies. See full list in the package.json changes in the PR.
  [#1483](https://github.com/sharetribe/ftw-daily/pull/1483)
- [fix] Double click issue. Show dedicated message, when current user doesn't have a pending email
  address, but there's a verification error.
  [#1485](https://github.com/sharetribe/ftw-daily/pull/1485)
- [change] Update comment about how scrollIntoView works with links using hash.
  [#1484](https://github.com/sharetribe/ftw-daily/pull/1484)
- [fix] Account pages: mobile tab navigation should only scroll horizontally
  [#1481](https://github.com/sharetribe/ftw-daily/pull/1481)
- [fix] Temporarily disallow Node v17, since it causes issues with dependencies.
  [#1479](https://github.com/sharetribe/ftw-daily/pull/1479)
- [fix] Fix modal close button text/icon alignment
  [#1476](https://github.com/sharetribe/ftw-daily/pull/1476)

  [v8.4.0]: https://github.com/sharetribe/ftw-daily/compare/v8.3.0...v8.4.0
>>>>>>> 97fa3000

## [v8.3.0] 2021-09-22

- [change] Increase input font size on mobile to avoid Mobile Safari zooming in when focusing on
  inputs. [#1473](https://github.com/sharetribe/ftw-daily/pull/1473)
- [change] Update browserlist data to match modern browsers.
  [#1468](https://github.com/sharetribe/ftw-daily/pull/1468)
- [fix] Font-size was too big for Stripe Elements on small screens on PaymentMethodsForm.
  [#1471](https://github.com/sharetribe/ftw-daily/pull/1471)
- [fix] Remove unnecessary language import: fr.json
  [#1469](https://github.com/sharetribe/ftw-daily/pull/1469)
- [fix] Font-size for Poppins font was too big for Stripe Elements on small screens.
  [#1465](https://github.com/sharetribe/ftw-daily/pull/1465)
- [change] Updates to some of the libraries. React Intl had a breaking change v3 -> v5.
  [#464](https://github.com/sharetribe/ftw-daily/pull/1464)
- [fix] Adblockers might block Google analytics (window.ga) and cause an error.
  [#1462](https://github.com/sharetribe/ftw-daily/pull/1462)

  [v8.3.0]: https://github.com/sharetribe/ftw-daily/compare/v8.2.0...v8.3.0

## [v8.2.0] 2021-08-06

- [change] Update lodash version number in package.json resolutions section.
  [#1459](https://github.com/sharetribe/ftw-daily/pull/1459)
- [change] Dependabot update: url-parse (v1.5.1)
  [#1436](https://github.com/sharetribe/ftw-daily/pull/1436)
- [change] Dependabot update: lodash (v4.17.21)
  [#1437](https://github.com/sharetribe/ftw-daily/pull/1437)
- [change] Dependabot update: tar (v4.4.15)
  [#1457](https://github.com/sharetribe/ftw-daily/pull/1457)
- [change] Dependabot update: ws (v6.2.2) [#1446](https://github.com/sharetribe/ftw-daily/pull/1446)
- [change] Dependabot update: hosted-git-info (v2.8.9)
  [#1438](https://github.com/sharetribe/ftw-daily/pull/1438)
- [change] Dependabot update: trim-newlines (v3.0.1)
  [#1449](https://github.com/sharetribe/ftw-daily/pull/1449)
- [change] Update sharetribe-scripts to version 5.0.1 which improves the instructions that are shown
  after running yarn build command. [#1458](https://github.com/sharetribe/ftw-daily/pull/1458)
- [fix] Remove unused dep-resolution: handlebars.
  [#1456](https://github.com/sharetribe/ftw-daily/pull/1456)
- [fix] PriceFilterPopup: filter popup is not closing when clicking outside on Safari.
  [#1455](https://github.com/sharetribe/ftw-daily/pull/1455)
- [fix] Add missing helper: isNumber. Used when Number.MAX_SAFE_INTEGER is reached.
  [#1453](https://github.com/sharetribe/ftw-daily/pull/1453)
- [fix] minutesBetween: remove thrown an error on negative diff.
  [#1444](https://github.com/sharetribe/ftw-daily/pull/1444)
- [fix] TransactionPanel: fix typo [#1451](https://github.com/sharetribe/ftw-daily/pull/1451)
- [fix] searchMode (has_all/has_any) disappeared, when search-by-moving-the-map was used.
  [#1443](https://github.com/sharetribe/ftw-daily/pull/1443)

  [v8.2.0]: https://github.com/sharetribe/ftw-daily/compare/v8.1.1...v8.2.0

## [v8.1.1] 2021-04-20

- [change] Update jose to v3.11.4 [#1433](https://github.com/sharetribe/ftw-daily/pull/1433)
- [add] Update fr.json, es.json and partially de.json
  [#1431](https://github.com/sharetribe/ftw-daily/pull/1431)
- [fix] currency conversion should not expect that env-variable is set.
  [#1425](https://github.com/sharetribe/ftw-daily/pull/1425)
- [fix] LoadableComponentErrorBoundary should be used in prod, not in dev-mode with
  hot-loading.[#1429](https://github.com/sharetribe/ftw-daily/pull/1429)
- [fix] currency for Poland (PLN) [#1427](https://github.com/sharetribe/ftw-daily/pull/1427)

  [v8.1.1]: https://github.com/sharetribe/ftw-daily/compare/v8.1.0...v8.1.1

## [v8.1.0] 2021-03-11

- [change] Specify required Node.js versions in package.json and update the node version used in
  CircleCI. Currently, the required Node.js version comes from
  [jose](https://github.com/panva/jose#runtime-support-matrix) package which is used with social
  logins. [#1418](https://github.com/sharetribe/ftw-daily/pull/1418)
- [fix] enforce upper case for currency and improve error message for it.
  [#1417](https://github.com/sharetribe/ftw-daily/pull/1417)
- [add] Add `LoadableComponentErrorBoundary` for handling ChunkLoadErrors with error boundary.
  [#1416](https://github.com/sharetribe/ftw-daily/pull/1416)

  [v8.1.0]: https://github.com/sharetribe/ftw-daily/compare/v8.0.0...v8.1.0

## [v8.0.0] 2021-02-17

This major release adds support for code-splitting using
[Loadable Components](https://loadable-components.com/). At this point, we added route-based code
splitting, which meant changes to routeConfiguration.js and how "loadData" & "setInitialValues"
functions are defined and passed to routeConfiguration. Read more from
[Flex Docs](https://www.sharetribe.com/docs/ftw-routing/how-code-splitting-works-in-ftw/) and
related pull requests:

- [fix] Remove unintended Lodash usage, unspecified window-scope calls and unused vars
  [#1413](https://github.com/sharetribe/ftw-daily/pull/1413)
- [add] Route-based code splitting. This is done against sharetribe-scripts v5.0.0 using Loadable
  components. Read more from the pull request.
  [#1411](https://github.com/sharetribe/ftw-daily/pull/1411)

  [v8.0.0]: https://github.com/sharetribe/ftw-daily/compare/v7.3.0...v8.0.0

## [v7.3.0] 2021-01-13

- [fix] Move well-known/\* endpoints related to OIDC proxy setup from `apiRouter` to new
  `wellKnownRouter`so that they can be enabled outside the basic auth setup. It also makes it
  simpler to set the identity provider url, because we can drop the `/api` part of the path. Also,
  rename the `RSA_SECRET_KEY`to `RSA_PRIVATE_KEY` for consistency.
  [#1399](https://github.com/sharetribe/ftw-daily/pull/1399)
- [fix] Make sure that the verify email API endpoint has been called successfully before redirecting
  the user away from EmailVerificationPage.
  [#1397](https://github.com/sharetribe/ftw-daily/pull/1397)

  [v7.3.0]: https://github.com/sharetribe/ftw-daily/compare/v7.2.0...v7.3.0

## [v7.2.0] 2020-12-16

- [add] Add helper functions for setting up your own OIDC authentication and using FTW server as
  proxy when needed. [#1383](https://github.com/sharetribe/ftw-daily/pull/1383)

  [v7.2.0]: https://github.com/sharetribe/ftw-daily/compare/v7.1.0...v7.2.0

## [v7.1.0] 2020-12-15

- [change] Handle entity update with sparse attributes.
  [#1392](https://github.com/sharetribe/ftw-daily/pull/1392)
- [change] Remove react-google-maps dependency. It has not been maintained for 3 years. From now on,
  we use Google Maps API directly. However, the default map provider is still Mapbox.
  [#1389](https://github.com/sharetribe/ftw-daily/pull/1389)
- [fix] Pass metadata through sanitizeUser function.
  [#1391](https://github.com/sharetribe/ftw-daily/pull/1391)
- [fix] Call for the same page caused unnecessary rendering
  [#1388](https://github.com/sharetribe/ftw-daily/pull/1388)
- [fix] Fix Google Maps default centering if no bounds or center is given.
  [#1386](https://github.com/sharetribe/ftw-daily/pull/1386)
- [add] Add timeout and other options for getCurrentLocation call.
  [#1385](https://github.com/sharetribe/ftw-daily/pull/1385)
- [fix] Fix FieldCheckbox validation on blur event on Firefox.
  [#1384](https://github.com/sharetribe/ftw-daily/pull/1384)

  [v7.1.0]: https://github.com/sharetribe/ftw-daily/compare/v7.0.0...v7.1.0

## [v7.0.0] 2020-11-17

This major release renames all the CSS files. If you have made custom components or customized
existing ones, you should read the related [PR](https://github.com/sharetribe/ftw-daily/pull/1374)
for more information.

- [change] Update sharetribe-scripts (our fork of create-react-app) to v4.0.0. In addition to
  changes that CRA@v4 brought along,

  - We started to use`*.module.css` naming pattern for styles that use CSS Modules preprocessor.
  - We also turned on live CSS Custom Properties (CSS Variables).

  Read the PR for more info: [#1374](https://github.com/sharetribe/ftw-daily/pull/1374)

  [v7.0.0]: https://github.com/sharetribe/ftw-daily/compare/v6.5.0...v7.0.0

## [v6.5.0] 2020-11-16

- [add] Add support for Google login. This works in the same way as Facebook flow so you can check
  the [Facebook PR](https://github.com/sharetribe/ftw-daily/pull/1364) for the more details.
  [#1376](https://github.com/sharetribe/ftw-daily/pull/1376)
- [fix] Routes component got double rendered due to Redux container HOC. Because navigation could
  happen twice, loadData was also called twice.
  [#1380](https://github.com/sharetribe/ftw-daily/pull/1380)
- [fix] 401 return code when rendering on SSR.
  [#1379](https://github.com/sharetribe/ftw-daily/pull/1379)

  [v6.5.0]: https://github.com/sharetribe/ftw-daily/compare/v6.4.2...v6.5.0

## [v6.4.2] 2020-10-30

- [fix] Fix the issue with form on AuthenticationPage not showing on smaller screens when using
  Safari as browser. [#1377](https://github.com/sharetribe/ftw-daily/pull/1377)

  [v6.4.2]: https://github.com/sharetribe/ftw-daily/compare/v6.4.1...v6.4.2

## [v6.4.1] 2020-10-20

- [add] Add new Stripe countires Bulgaria, Cyprus, Czech Republic, Malta and Romania to the
  `StripeConnectAccountForm`. Also reorder BANK_CODE & BRANCH_CODE in UI to more logical order.
  [#1371](https://github.com/sharetribe/ftw-daily/pull/1371)
- [fix] Don't pass protected data key through `ConfirmSignupForm` if protected data is empty.
  [#1370](https://github.com/sharetribe/ftw-daily/pull/1370)
- [add] Update French translation file (Spanish and German translations have still missing keys).
  [#1369](https://github.com/sharetribe/ftw-daily/pull/1369)
- [fix] Pass additional values from `ConfirmSignupForm` forward as user's protected data.
  [#1368](https://github.com/sharetribe/ftw-daily/pull/1368)

  [v6.4.1]: https://github.com/sharetribe/ftw-daily/compare/v6.4.0...v6.4.1

## [v6.4.0] 2020-10-14

- [add] Add Facebook login as a first step towards supporting social logins and SSO in FTW. This PR
  introduces new endpoints `createUserWithIdp` and `loginWithIdp` and strategy for logging in with
  Facebook. See the PR for the more detailed view of the changes.
  [#1364](https://github.com/sharetribe/ftw-daily/pull/1364)
- [fix] Fix missing proptype warnings in `TransactionPage` and `TransactionPanel` tests.
  [#1363](https://github.com/sharetribe/ftw-daily/pull/1363)
- [fix] Improve error handling by passing error details forward instead of creating a new error that
  hides the details when making API call to FTW server.
  [#1361](https://github.com/sharetribe/ftw-daily/pull/1361)
- [fix] Remove duplicate page schema from body.
  [#1355](https://github.com/sharetribe/ftw-daily/pull/1355)

  [v6.4.0]: https://github.com/sharetribe/ftw-daily/compare/v6.3.1...v6.4.0

## [v6.3.1] 2020-08-19

- [fix] Fix popup-button in SelectSingleFilterPopup.css and adjust Footer with correct baselines.
  [#1353](https://github.com/sharetribe/ftw-daily/pull/1353)

[v6.3.1]: https://github.com/sharetribe/ftw-daily/compare/v6.3.0...v6.3.1

## [v6.3.0] 2020-08-19

- [change] We decided to change the default font to Poppins.
  [#1349](https://github.com/sharetribe/ftw-daily/pull/1349)
- [change] Update path-to-regexp to v6.1.0
  [#1348](https://github.com/sharetribe/ftw-daily/pull/1348)
- [change] Update Helmet to v4.0.0. Show warning if environment variable REACT_APP_CSP is not set or
  if it's set to 'report' mode in production environmet. Set REACT_APP_CSP to 'report' mode by
  default in `.env-template` file. [#1347](https://github.com/sharetribe/ftw-daily/pull/1347)
- [change] In `StripeConnectAccountForm` show error message from Stripe if there is one when
  fetching account link. [#1346](https://github.com/sharetribe/ftw-daily/pull/1346)

[v6.3.0]: https://github.com/sharetribe/ftw-daily/compare/v6.2.0...v6.3.0

## [v6.2.0] 2020-08-12

This change set was originally released as a patch update 6.1.2 but after reconsideration it's
released as a minor update 6.2.0.

- [fix] remove typo [#1343](https://github.com/sharetribe/ftw-daily/pull/1343)
- [change] Request custom image variants for avatar
  [#1342](https://github.com/sharetribe/ftw-daily/pull/1342)
- [change] Some dependency updates [#1337](https://github.com/sharetribe/ftw-daily/pull/1337)
- [fix] Use Stripe's `confirmCardPayment` function instead of deprecated `handleCardPayment` to
  confirm PaymentIntent. In addition to the rename, the arguments passed to `handleCardPayment` are
  sligthly different. Otherwise, these changes should not affect the behavior of the function.
  [#1339](https://github.com/sharetribe/ftw-daily/pull/1339)

[v6.2.0]: https://github.com/sharetribe/flex-template-web/compare/v6.1.1...v6.2.0

## [v6.1.1] 2020-07-21

- [fix] Fix config script for NodeJS v14.5.0
  [#1327](https://github.com/sharetribe/ftw-daily/pull/1327)

[v6.1.1]: https://github.com/sharetribe/flex-template-web/compare/v6.1.0...v6.1.1

## [v6.1.0] 2020-07-01

- [fix] MainPanel: search filter bug. Address and bounds are handled outside of MainPanel, URL
  params should be trusted instead of values stored to state.
  [#1320](https://github.com/sharetribe/ftw-daily/pull/1320)
- [fix] small typo. [#1319](https://github.com/sharetribe/ftw-daily/pull/1319)
- [fix] Fix typo (which is copy-pasted in 4 files).
  [#1318](https://github.com/sharetribe/ftw-daily/pull/1318)
- [add] Update French translation file (Spanish and German translations have still missing keys).
  [#1316](https://github.com/sharetribe/ftw-daily/pull/1316)
- [fix] Sync bookingUnitType variables and update comments. Client app's API (proxy) server needs to
  know about unit type. [#1317](https://github.com/sharetribe/ftw-daily/pull/1317)

[v6.1.0]: https://github.com/sharetribe/flex-template-web/compare/v6.0.0...v6.1.0

## [v6.0.0] 2020-06-25

- [change] Use privileged transitions for price calculation by default and update the process alias.
  [#1314](https://github.com/sharetribe/ftw-daily/pull/1314)
- [add] Add client secret enquiry to 'yarn run config' script
  [#1313](https://github.com/sharetribe/ftw-daily/pull/1313)
- [change] Add UI support for flexible pricing and privileged transitions. Note that this requires
  updating the booking breakdown estimation code that is now done in the backend.
  [#1310](https://github.com/sharetribe/ftw-daily/pull/1310)
- [add] Add local API endpoints for flexible pricing and privileged transitions
  [#1301](https://github.com/sharetribe/ftw-daily/pull/1301)
- [fix] `yarn run dev-backend` was expecting NODE_ENV.
  [#1303](https://github.com/sharetribe/ftw-daily/pull/1303)

[v6.0.0]: https://github.com/sharetribe/flex-template-web/compare/v5.0.0...v6.0.0

## [v5.0.0] 2020-06-04

- [change] Streamlining filter setup. Everyone who customizes FTW-templates, needs to update filters
  and unfortunately the related code has been spread out in multiple UI containers.

  Now, filters are more configurable through marketplace-custom-config.js. You can just add new
  filter configs to `filters` array in there - and that should be enough for creating new filters
  for extended data.

  If your are creating a totally new filter component, you can take it into use in a single file:
  src/containers/SearchPage/FilterComponent.js

  In addition, we have renamed couple of container components:

  - SearchFilters -> SearchFiltersPrimary
  - SearchFiltersPanel -> SearchFiltersSecondary (SearchFiltersMobile has kept its name.)

  SortBy filter's state is also tracked similarly as filters. From now on, the state is kept in
  MainPanel and not in those 3 different UI containers.

  [#1296](https://github.com/sharetribe/ftw-daily/pull/1296)

[v5.0.0]: https://github.com/sharetribe/flex-template-web/compare/v4.5.0...v5.0.0

## [v4.5.0] 2020-06-01

- [fix] In some situations, ProfileMenu has began to overflow on TopbarDesktop.
  [#1290](https://github.com/sharetribe/ftw-daily/pull/1290)
- [change] Update dependencies (patch updates only)
  [#1291](https://github.com/sharetribe/ftw-daily/pull/1291)
- [change] Refactor server API routes into separate files.
  [#1294](https://github.com/sharetribe/ftw-daily/pull/1294)
- [change] Start the backend API router in dev mode with a dev server.
  [#1297](https://github.com/sharetribe/ftw-daily/pull/1297)

[v4.5.0]: https://github.com/sharetribe/flex-template-web/compare/v4.4.3...v4.5.0

## [v4.4.3] 2020-05-13

- [fix] Allow white space on Japanese bank account info. Japan collects bank name and account owner
  name in addition to routing numbers. [#1287](https://github.com/sharetribe/ftw-daily/pull/1287)
- [fix] wrongly named default props handleSubmit renamed to onSubmit
  [#1288](https://github.com/sharetribe/ftw-daily/pull/1288)

[v4.4.3]: https://github.com/sharetribe/flex-template-web/compare/v4.4.2...v4.4.3

## [v4.4.2] 2020-04-09

- [fix] Handle deleted reviews in ActivityFeed
  [#1283](https://github.com/sharetribe/ftw-daily/pull/1283)

[v4.4.2]: https://github.com/sharetribe/flex-template-web/compare/v4.4.1...v4.4.2

## [v4.4.1] 2020-03-30

- [change] Improve the search page sorting and filters UI for different screen sizes
  [#1280](https://github.com/sharetribe/ftw-daily/pull/1280)

[v4.4.1]: https://github.com/sharetribe/flex-template-web/compare/v4.4.0...v4.4.1

## [v4.4.0] 2020-03-25

- [add] Search result sorting [#1277](https://github.com/sharetribe/ftw-daily/pull/1277)
- [change] Move category and amenities search filters from primary filters to secondary filters.
  [#1275](https://github.com/sharetribe/ftw-daily/pull/1275)

[v4.4.0]: https://github.com/sharetribe/flex-template-web/compare/v4.3.0...v4.4.0

## [v4.3.0] 2020-03-16

- [change] Redirect user back to Stripe during Connect Onboarding Flow when user is returned to
  failure URL provided that the Account Link generation is successful.
  [#1269](https://github.com/sharetribe/ftw-daily/pull/1269)
- [fix] Don't flash listing closed text on mobile view of `BookingPanel` when the listing data is
  not loaded yet. Instead, check that text is shown only for closed listings.
  [#1268](https://github.com/sharetribe/ftw-daily/pull/1268)
- [change] Use some default values to improve Stripe Connect onboarding. When creating a new Stripe
  the account we will pass the account type, business URL and MCC to Stripe in order to avoid a
  couple of steps in Connect Onboarding. We will also pass `tos_shown_and_accepted` flag. This PR
  will bring back the previously used `accountToken` which is now used for passing e.g. the account
  type to Stripe. [#1267](https://github.com/sharetribe/ftw-daily/pull/1267)
- [change] Update `Modal` component to have option to use `Portal` with `usePortal` flag. Keep also
  possibility to use modals without Portal because of `ModalInMobile` component.
  [#1258](https://github.com/sharetribe/ftw-daily/pull/1258)

  [v4.3.0]: https://github.com/sharetribe/flex-template-web/compare/v4.2.0...v4.3.0

## [v4.2.0] 2020-02-18

- [add] Show a banner when a user is logged in with limited access.
  [#1259](https://github.com/sharetribe/ftw-daily/pull/1259)
  [#1261](https://github.com/sharetribe/ftw-daily/pull/1261)
- [add] Support for logging in as a user from Console.
  [#1254](https://github.com/sharetribe/ftw-daily/pull/1254)
- [change] Add `handlebars` 4.5.3 and `serialize-javascript` 2.1.1 to resolutions in `package.json`.
  [#1251](https://github.com/sharetribe/ftw-daily/pull/1251)

  [v4.2.0]: https://github.com/sharetribe/flex-template-web/compare/v4.1.0...v4.2.0

## [v4.1.0] 2020-02-03

- [fix] Remove unused 'invalid' prop that breaks some versions of Final Form
  [#1255](https://github.com/sharetribe/ftw-daily/pull/1255)
- [fix] Fix `console.warn` functions. [#1252](https://github.com/sharetribe/ftw-daily/pull/1252)
- [add] Add missing countries (e.g. MX and JP) to `StripeBankAccountTokenInput` validations.
  [#1250](https://github.com/sharetribe/ftw-daily/pull/1250)

  [v4.0.1]: https://github.com/sharetribe/flex-template-web/compare/v4.0.0...v4.1.0

## [v4.0.0] 2019-12-19

- [change] Use Stripe's [Connect onboarding](https://stripe.com/docs/connect/connect-onboarding) for
  adding and updating the identity information of the Stripe account.
  - Before updating to this version you should check
    [the related pull request](https://github.com/sharetribe/ftw-daily/pull/1234)
  - Read more from documentation:
    [How to handle provider onboarding and identity verification on FTW](https://www.sharetribe.com/docs/guides/provider-onboarding-and-identity-verification/)

**Note:** In this update we have deprecated the old `PayoutDetailsForm` and `PayoutPreferencesPage`.
Form now on Stripe will handle collecting the identity information required for verificating the
Stripe account. On FTW we will only handle creating the new account and adding and updating
information about bank account (e.g. IBAN number). If you want to keep using the custom form inside
your application you need to make sure that you are collecting all the required information and
enabling users to update the account so that it doesn't get restricted.

- [fix] Add missing props to examples related to EditListingWizard
  [#1247](https://github.com/sharetribe/ftw-daily/pull/1247)
- [fix] Add missing props to tests related to EditListingWizard
  [#1246](https://github.com/sharetribe/ftw-daily/pull/1246)
- [fix] Update links to API Reference docs.
  [#1231](https://github.com/sharetribe/ftw-daily/pull/1231)

  [v4.0.0]: https://github.com/sharetribe/flex-template-web/compare/v3.7.0...v4.0.0

## [v3.7.0] 2019-12-09

- [change] Make it easier to reorder EditListingWizard tabs/panels.
  [#1240](https://github.com/sharetribe/ftw-daily/pull/1240)
- [change] In `PayoutDetailsForm` show states (US and AU) and provinces (CA) in dropdown instead of
  input. Since November 18, 2019 Stripe has been validating these values (read more
  https://support.stripe.com/questions/connect-address-validation).
- [add] Add IconEdit [#1237](https://github.com/sharetribe/ftw-daily/pull/1237)

  [v3.7.0]: https://github.com/sharetribe/flex-template-web/compare/v3.6.1...v3.7.0

## [v3.6.1] 2019-11-26

- [fix] Fix XSS-vulnerability on SearchPage where URL param 'address' was exposed directly to
  schema, which is just a script tag: <script type="application/ld+json">. On server-side, this
  could leak malformed HTML through to browsers and made it possible to inject own script tags.

However, CSP prevents any data breach: injected js can't send data to unknonwn 3rd party sites.

NOTE: Check that `REACT_APP_CSP` is in block mode on your production environment. You can read more
from Flex docs: https://www.sharetribe.com/docs/guides/how-to-set-up-csp-for-ftw/
[#1233](https://github.com/sharetribe/flex-template-web/pull/1233)

- [change] Rename repository form `flex-template-web` to `ftw-daily`.
  [#1230](https://github.com/sharetribe/flex-template-web/pull/1230)

  [v3.6.1]: https://github.com/sharetribe/flex-template-web/compare/v3.6.0...v3.6.1

## [v3.6.0] 2019-11-04

- [change] update react-dates from 20.3.0 to 21.3.1
  [#1223](https://github.com/sharetribe/flex-template-web/pull/1223)
- [change] Update helmet from 3.18.0 to 3.21.2
  [#1225](https://github.com/sharetribe/flex-template-web/pull/1225)
- [change] Update @sentry/browser and @sentry/node from 5.6.2 to 5.7.1. Due to some refactoring
  Sentry has done internally which is included to this update, you might need to remove
  `node_modules` and run `yarn install` again.
  [#1224](https://github.com/sharetribe/flex-template-web/pull/1224)
- [add] Add default timezone to date formatting in example transaction process email templates.
  [#1227](https://github.com/sharetribe/flex-template-web/pull/1227)
- [change] Update @formatjs/intl-relativetimeformat from 2.8.3 to 4.2.1
  [#1222](https://github.com/sharetribe/flex-template-web/pull/1222)
- [fix] Use currency of the `lineItem` on every line of the `BookingBreakdown` if possible.
  [#1221](https://github.com/sharetribe/flex-template-web/pull/1221)
- [fix] AvailabilityPlan doesn't need to have entries for every day.
  [#1214](https://github.com/sharetribe/flex-template-web/pull/1214)
- [change] Default transaction process alias changed.
  [#1219](https://github.com/sharetribe/flex-template-web/pull/1219)
- [change] Add default tx process definition. Remove default email templates.
  [#1220](https://github.com/sharetribe/flex-template-web/pull/1220)

  [v3.6.0]: https://github.com/sharetribe/flex-template-web/compare/v3.5.1...v3.6.0

## [v3.5.1] 2019-09-16

- [add] add orverriding function `onAdd` and `onRemove` for `CustomOverlayView` in
  `SearchMapWithGoogleMap` to abide to React rules and do not `unmountComponentAtNode` when a
  component is rendered by React and use `appendChild` on `onAdd` instead of `draw` to
  [improve performance](https://github.com/tomchentw/react-google-maps/issues/817).
  [#1200](https://github.com/sharetribe/flex-template-web/pull/1200)
- [fix] fix `CustomOverlayView` in `SearchMapWithGoogleMap` to work with new `react-intl` version,
  overriding `render` method to render child object by using `createPortal` instead of
  `unstable_renderSubtreeIntoContainer`.
  [#1200](https://github.com/sharetribe/flex-template-web/pull/1200)

  [v3.5.1]: https://github.com/sharetribe/flex-template-web/compare/v3.5.0...v3.5.1

## [v3.5.0] 2019-08-29

- [change] Change the design of `BookingBreakdown` and add options to show only dates or booking
  date and time there. [#1195](https://github.com/sharetribe/flex-template-web/pull/1195)
- [change] Move `BookingTimeInfo` to separate component from `InboxPage`. Add options to show only
  booking dates or booking dates and times.
  [#1194](https://github.com/sharetribe/flex-template-web/pull/1194)
- [add] Add new Spanish translations related to storing payment card.
  [#1193](https://github.com/sharetribe/flex-template-web/pull/1193)
- [fix] Update yarn.lock (there was Lodash version resolution missing)
  [#1190](https://github.com/sharetribe/flex-template-web/pull/1190)

  [v3.5.0]: https://github.com/sharetribe/flex-template-web/compare/v3.4.0...v3.5.0

## [v3.4.0] 2019-08-29

- [change] Update `react-intl` to 3.1.13. More information about the changes can be found from
  [Upgrade guide for react-intl@3.x](https://github.com/formatjs/react-intl/blob/master/docs/Upgrade-Guide.md)

  - Proptype `intlShape` was removed so we needed to create it again. Because of this we added a new
    `util/reactIntl.js` file. This file is now used to wrap all the react-intl related imports.
  - `addLocaleDate` function was removed and react-intl library is now relying on native Intl APIs:
    [Intl.PluralRules](https://developer.mozilla.org/en-US/docs/Web/JavaScript/Reference/Global_Objects/PluralRules)
    and
    [Intl.RelativeTimeFormat](https://developer.mozilla.org/en-US/docs/Web/JavaScript/Reference/Global_Objects/RelativeTimeFormat).
    In order to support older browsers we needed to add `intl-pluralrules` and
    `intl-relativetimeformat` to `util/polyfills.js`
  - Also Node must be now compiled with `full-icu` which caused changes to `start` and `test`
    scripts in `package.json`. We also needed to add a specific config for `nodemon`
  - Default `textComponent`in `IntlProvider` changed to `React.Fragment` so we need to explicitly
    set `textComponent` to `span`. Otherwise all the snapshots would have changed and it might
    affect to UI if there is styles added to these spans generally in customization projects.

    Note: `FormattedMessage` component now supports
    [`tagName` prop](https://github.com/formatjs/react-intl/blob/master/docs/Components.md#formattedmessage)
    and
    [improved rich-text formatting](https://github.com/formatjs/react-intl/blob/master/docs/Components.md#rich-text-formatting).
    [#1181](https://github.com/sharetribe/flex-template-web/pull/1181)

- [change] Update helmet (v3.20.0 > v3.20.1).
  [#1186](https://github.com/sharetribe/flex-template-web/pull/1186)
- [fix] Lodash vulnerability: enforce newer version for react-google-maps and react-dates
  [#1188](https://github.com/sharetribe/flex-template-web/pull/1188)
- [change] Update `React`, `react-test-renderer` and `react-dom` to 16.9.0. After these updates old
  lifecycle methods `componentWillMount`, `componentWillUpdate` and `componentWillUpdate` will cause
  deprecation warnings. Check the updated components from the PR
  [#1172](https://github.com/sharetribe/flex-template-web/pull/1172)
- [fix] ProfileSettingsForm: clear correct timeout.
  [#1185](https://github.com/sharetribe/flex-template-web/pull/1185)
- [fix] `availabilityPlan` prop in `EditListingAvailabilityForm` was missing.
  [#1183](https://github.com/sharetribe/flex-template-web/pull/1183)
- [fix] Bug fix: valueFromForm prop wasn't passed through different subcomponents.
  [#1182](https://github.com/sharetribe/flex-template-web/pull/1182)
- [add] Update German and French translations.
  [#1184](https://github.com/sharetribe/flex-template-web/pull/1184)
- [change] Migrate from `react-helmet` to `react-helmet-async`
  [#1179](https://github.com/sharetribe/flex-template-web/pull/1179)
- [change] Use `sanitize.css` from own file instead of npm package because updating it accidentally
  might break the UI. [#1177](https://github.com/sharetribe/flex-template-web/pull/1177)
- [fix] Change app.test.js after `react-redux` update
  [#1178](https://github.com/sharetribe/flex-template-web/pull/1178)
- [change] Update `react-redux`: v5.1.1 -> v7.1.1
  [#1176](https://github.com/sharetribe/flex-template-web/pull/1176)
- [change] Update `seedrandom` from v2.4.4 to v3.0.3
  [#1175](https://github.com/sharetribe/flex-template-web/pull/1175)
- [change] Update `inquirer` from v6.5.0 to v7.0.0
  [#1174](https://github.com/sharetribe/flex-template-web/pull/1174)
- [change] Update final-form, final-form-arrays, react-final-form and react-final-form-arrays. This
  forced to make some code changes:

  - Old recommendation of by-passing default field formatting or parsin isn't accepted anymore
    - `format={null}` => use identity function instead: `format={v => v}`
    - `parse={null}` => use identity function instead: `parse={v => v}`
  - Final Form passes input props (name, value, onChange, onBlur, etc. ) grouped inside input key
    - those props now include `type` attribute too.
  - We had old form naming pattern with prop 'form', which now conflicted with updated Final Form
    (The 'form' prop was used when Redux-Form was the form library)

  [#1173](https://github.com/sharetribe/flex-template-web/pull/1173)

- [change] Update `react-dates` from v18.5.0 to v20.3.0
  [#1171](https://github.com/sharetribe/flex-template-web/pull/1171)
- [change] Update Prettier to v1.18.2
  [#1170](https://github.com/sharetribe/flex-template-web/pull/1170)
- [change] Update `path-to-regexp` to v3.0.0
  [#1169](https://github.com/sharetribe/flex-template-web/pull/1169)
- [change] Update `sharetribe-scripts` to v3.1.1
  [#1167](https://github.com/sharetribe/flex-template-web/pull/1167)
- [fix] Small change to remove card tect on `SavedCardDetails` modal.
  [#1166](https://github.com/sharetribe/flex-template-web/pull/1166)
- [change] Update Sentry (@sentry/browser / @sentry/node) from v4.5.1 to v5.6.2
  [#1164](https://github.com/sharetribe/flex-template-web/pull/1164)
- Update dependecies: all the easily updateable minor and batch updates: array.prototype.find,
  babel-jest, core-js, enzyme (et al.), express, helmet, inquirer, lodash, nodemon, raf, redux,
  source-map-support [#1163](https://github.com/sharetribe/flex-template-web/pull/1163)

  [v3.4.0]: https://github.com/sharetribe/flex-template-web/compare/v3.3.0...v3.4.0

## [v3.3.0] 2019-08-22

- [add] Saving payment card after payment or without initial payment. This release contains quite a
  lot changes to many files. This includes:

  - UI changes to `CheckoutPage` for showing the saved payment method
  - One more step to `handlePaymentIntent` flow on `CheckoutPage` if the user decides to save the
    payment card
  - Showing error notification on `TransactionPage` if saving the payment method has failed
  - Use Flex SDK v1.5.0 which has new endpoints for creating Stripe Customer and using Stripe
    SetupIntents
  - Add `handleCardSetup` function to `stripe.duck.js`
  - New shared duck file `paymentMethods.duck.js` for handling saving, deleting and replacing the
    payment method
  - New page `PaymentMethodsPage` in user's account settings
  - `StripePaymenAddress` used in `StripePaymentForm` is now a separate component used also in new
    `PaymentMethodsForm`
  - New `LayoutWrapperAccountSettingsSideNav` component which is used in account settings pages:
    `ContactDetailsPage`, `PasswordChangePage`, `PayoutPreferencesPage`, `PaymentMethodsPage`

  [#1138](https://github.com/sharetribe/flex-template-web/pull/1138)

Read more from Flex docs:
[How saving payment card works in FTW](https://www.sharetribe.com/docs/background/save-payment-card/)

[v3.3.0]: https://github.com/sharetribe/flex-template-web/compare/v3.2.1...v3.3.0

## [v3.2.1] 2019-08-22

- [fix] On `ListingPage` align avatar with the left side of the content and fix content width so
  that it aligns with the header image.
  [#1155](https://github.com/sharetribe/flex-template-web/pull/1155)
- [fix] Rehydrate bug: existing DOM elements were populated incorrectly
  [#1154](https://github.com/sharetribe/flex-template-web/pull/1154)
- [fix] Don't send personal id number or business profile to Stripe API when creating a Stripe
  customer if they are not required in `stripe-config.js`. This happened e.g. if someone filled the
  form after selecting the US and then before sending changed the country to Finland.
  [#1151](https://github.com/sharetribe/flex-template-web/pull/1151)
- [add] Add new French and Spanish translations related to keyword search and Spanish translations
  related to payment intents. [#1148](https://github.com/sharetribe/flex-template-web/pull/1148)
- [add] Add new French translations related to payment intents. Also few small changes to en.json
  for consistency. [#1139](https://github.com/sharetribe/flex-template-web/pull/1139)

[v3.2.1]: https://github.com/sharetribe/flex-template-web/compare/v3.2.0...v3.2.1

## [v3.2.0] 2019-07-08

- [add] Keyword search/filter added to SearchPage component.
  [#1129](https://github.com/sharetribe/flex-template-web/pull/1129)
- [fix] temporarily remove audit CI job.
  [#1136](https://github.com/sharetribe/flex-template-web/pull/1136)
- [change] Update outdated dependencies. This includes updating lodash to fix the security issue.
  [#1135](https://github.com/sharetribe/flex-template-web/pull/1135)

  [v3.2.0]: https://github.com/sharetribe/flex-template-web/compare/v3.1.1...v3.2.0

## [v3.1.1] 2019-07-08

- [fix] Ensure on `TransactionPanel` that enquiry has a correct transition when a customer tries to
  book the listing. This might happen with transaction process changes (e.g. when changing from
  previous default to SCA process).
  [#1131](https://github.com/sharetribe/flex-template-web/pull/1131)

  [v3.1.1]: https://github.com/sharetribe/flex-template-web/compare/v3.1.0...v3.1.1

## [v3.1.0] 2019-07-05

- [fix] SectionHero: fix type in search params. There was an extra "/s?".
  [#1124](https://github.com/sharetribe/flex-template-web/pull/1124)
- [add] Add support for Singapore as the payout country of a provider. Also fix a bug in passing the
  personal ID number to Stripe. [#1122](https://github.com/sharetribe/flex-template-web/pull/1122)
- [add] Add events.mapbox.com to `connect-src` in `csp.js` file.
  [#1123](https://github.com/sharetribe/flex-template-web/pull/1123)
- [change] Verify email automatically once the verification link is clicked. Redirect the user to
  the landing page after verification.
  [#1121](https://github.com/sharetribe/flex-template-web/pull/1121)

  [v3.0.0]: https://github.com/sharetribe/flex-template-web/compare/v3.0.0...v3.1.0

## [v3.0.0] 2019-07-02

- [add] Strong Customer Authentication (SCA) with Stripe's new PaymentIntents flow. This is a big
  change for checkout flow and includes a madatory transaction process change.
  [#1089](https://github.com/sharetribe/flex-template-web/pull/1089)

  - You should check [the pull request](https://github.com/sharetribe/flex-template-web/pull/1089)
  - and read 3 Flex Docs articles:
    [SCA](https://www.sharetribe.com/docs/background/strong-customer-authentication/),
    [PaymentIntents](https://www.sharetribe.com/docs/background/payment-intents/), and
    [How to take PaymentIntents into use](https://www.sharetribe.com/docs/guide/how-to-take-payment-intents-into-use/)

  [v3.0.0]: https://github.com/sharetribe/flex-template-web/compare/v2.17.1...v3.0.0

## [v2.17.1] 2019-06-11

- [fix] `stripeCardToken` didn't update when the user tried to book the same listing for a second
  time. This update will clear the old cardtoken from Redux store when redirecting to
  `TransactionPage`. [#1114](https://github.com/sharetribe/flex-template-web/pull/1114)
- [fix] In `LineItemProviderCommissionMaybe.js` file check that `providerCommissionLineItem` exists.
  In default transaction process the `providerCommissionLineItem` can be expected to be there but if
  the process is using only customer commission there will be error.
  [#1112](https://github.com/sharetribe/flex-template-web/pull/1112)
- [security] Update Flex SDK version to v1.4.1. The new version updates depencencies with security
  issues [#1111](https://github.com/sharetribe/flex-template-web/pull/1111)
- [fix] Fix a bug in showing review links. Because of the bug the second review link was not visible
  in `ActivityFeed`. [#1106](https://github.com/sharetribe/flex-template-web/pull/1106)
- [fix] Emptying the priceFilter component in the searchPage caused a page breaking error.
  [#1101](https://github.com/sharetribe/flex-template-web/pull/1101)

  [v2.17.1]: https://github.com/sharetribe/flex-template-web/compare/v2.17.0...v2.17.1

## [v2.17.0] 2019-05-23

- [change] Mapbox library dependencies updated to v1.0.0.
  [#1099](https://github.com/sharetribe/flex-template-web/pull/1099)
  - Note: Mapbox changed their pricing scheme!
- [fix] missing provider information (like SSN in US), might cause payment to fail on
  `CheckoutPage`. This improves related error message.
  [#1098](https://github.com/sharetribe/flex-template-web/pull/1098)
- [fix] Menu needs to wait for mounting to calculate dimensions properly.
  [#1096](https://github.com/sharetribe/flex-template-web/pull/1096)
- [fix] Renamed Component.example.css files to ComponentExample.css to fix bug introduced in one of
  the library updates. [#1095](https://github.com/sharetribe/flex-template-web/pull/1095)
- [add] `rawOnly` flag for Styleguide examples using fixed positioning or full-page dimensions.
  [#1094](https://github.com/sharetribe/flex-template-web/pull/1094)
- [fix] Show error when typing credit card number if e.g. the number is invalid. Fixes bug that was
  introduced in PR #1088. [#1092](https://github.com/sharetribe/flex-template-web/pull/1092)
- [change] Use Final Form on `StripePaymentForm` for consistency. Note that card form Stripe
  Elements in `StripePaymentForm` is not a Final Form field so it's not available trough Final Form
  but handled separately. [#1088](https://github.com/sharetribe/flex-template-web/pull/1088)
- [change] Move Stripe SDK call from `StripePaymentForm` to `stripe.duck.js` for consistency.
  [#1086](https://github.com/sharetribe/flex-template-web/pull/1086)

  [v2.17.0]: https://github.com/sharetribe/flex-template-web/compare/v2.16.0...v2.17.0

## [v2.16.0] 2019-05-08

This release makes 2 big updates to `sharetribe-scripts` package (which is our fork from Create
React App). It is updated from v1.1.5 ->
[2.1.8](https://github.com/sharetribe/create-react-app/blob/master/CHANGELOG-2.x.md#migrating-from-1x-to-203)
-> [3.0.0](https://github.com/sharetribe/create-react-app/blob/master/CHANGELOG.md). This brought up
a couple of changes:

- package.json has now a **"browserlist"** configuration key. This gives you an option to affect
  browser support (it affects CSS Autoprefixer and JS build output).
  [You might want to update it.](https://github.com/sharetribe/flex-template-web/pull/1073)
- IE support is removed from Create React App, but you can add polyfills yourself if needed.
- React was updated to a version that supports _Hooks_ and _Rules of React_ eslint plugin is
  included.
- All the npm vulnerability report exceptions were removed from `.auditrc`

There was also a couple of bug fixes you should check carefully:
[#1082](https://github.com/sharetribe/flex-template-web/pull/1082),
[#1084](https://github.com/sharetribe/flex-template-web/pull/1084).

**Changes:**

- [fix] Previous change from `currentUser.attributes.stripeConnected` to separately included
  `stripeAccount` caused errors since updates to currentUser entity didn't include `stripeAccount`.
  Including it every time sounds quite error-prone, so we reversed that change.
  [#1084](https://github.com/sharetribe/flex-template-web/pull/1084)
- [fix] Edit `updatedEntities` function in `util/data.js` so that it doesn't mutate the
  `oldEntities` argument. [#1079](https://github.com/sharetribe/flex-template-web/pull/1079)
- [change] Update sharetribe-scripts (CRA fork) to v3.0.0. There are a couple of changes that you
  should check from [#1081](https://github.com/sharetribe/flex-template-web/pull/1081)
  - Reserve use\* function naming pattern for React Hooks.
  - Recent SDK update changed the proptypes for snapshots.
  - Updated scripts/config.js after Prettier version bump
  - Removed unnecessary audit exceptions
- [fix] Ensure on `TransactionPage` that all the required data is loaded before showing the page.
  [#1082](https://github.com/sharetribe/flex-template-web/pull/1082)
- [fix] Use proper method for Sentry on logout to avoid error message.
  [#1080](https://github.com/sharetribe/flex-template-web/pull/1080),
- [change] Update sharetribe-scripts (CRA fork) to v2.1.8. There are a couple of changes that you
  should check from [#1073](https://github.com/sharetribe/flex-template-web/pull/1073)
  - package.json has now a "browserlist" configuration key. This gives you an option to affect
    Autoprefixer configs (aka CSS vendor prefixes / browser support). You might want to update it.
  - IE support is removed from Create React App, but you can add polyfills yourself if needed.
  - Test snapshots were also changed a bit. (Update your own custom tests if needed.)
  - Some CSS and React rules were more strict, you might need to make changes to your custom code.
- [fix] New npm vulnerability alerts checked and added to exception list.
  [#1075](https://github.com/sharetribe/flex-template-web/pull/1075)
- [fix] ListingPage.duck: fix minor bug on dispatching the fetchReviewsRequest action
  [#1074](https://github.com/sharetribe/flex-template-web/pull/1074)

  [v2.16.0]: https://github.com/sharetribe/flex-template-web/compare/v2.15.0...v2.16.0

## [v2.15.0] 2019-04-24

- [add] Improve printing API errors on web inspector (console.table)
  [#1071](https://github.com/sharetribe/flex-template-web/pull/1071)
- [fix] ManageAvailabilityCalendar.js didn't use UTC time when fetching data for calendar months.
  [#1069](https://github.com/sharetribe/flex-template-web/pull/1069)
- [add] Use sparse fields on InboxPage query to reduce data load.
  [#1067](https://github.com/sharetribe/flex-template-web/pull/1067)
  - NOTE: if you need more fields on `InboxPage`, you need to add those to `loadData` function.
- [add] Use sparse fields on SearchPage to reduce data load.
  [#1066](https://github.com/sharetribe/flex-template-web/pull/1066)

  - NOTE: if you need more fields on `ListingCard` than title, price and geolocation - you need to
    add those to `loadData` function.

  [v2.15.0]: https://github.com/sharetribe/flex-template-web/compare/v2.14.0...v2.15.0

## [v2.14.0] 2019-04-05

- [add] German translations for recent PayoutDetailsForm changes.
  [#1064](https://github.com/sharetribe/flex-template-web/pull/1064)
- [add] Added NZD and HKD subunit divisors and refactored currency configuration.
  [#1063](https://github.com/sharetribe/flex-template-web/pull/1063)
- [add] Add support for arbitrary line items.
  [#1062](https://github.com/sharetribe/flex-template-web/pull/1062)
- [fix] US individual accounts had a non-editable business url in PayoutDetailsForm. It was probably
  OK, but there wasn't any reason to for it.
  [#1061](https://github.com/sharetribe/flex-template-web/pull/1061)

  [v2.14.0]: https://github.com/sharetribe/flex-template-web/compare/v2.13.1...v2.14.0

## [v2.13.1] 2019-03-29

- [add] a comment about category and amenities filters. They don't work out-of-the-box, extended
  data needs a schema before it can work as a search filter.
  [#1055](https://github.com/sharetribe/flex-template-web/pull/1055)
- [fix] EditListingWizard: currentUser was null when the EditListingPage got reloaded causing
  TypeError. [#1056](https://github.com/sharetribe/flex-template-web/pull/1056)

  [v2.13.1]: https://github.com/sharetribe/flex-template-web/compare/v2.13.0...v2.13.1

## [v2.13.0] 2019-03-28

- [add] Add translations for recent Stripe API related changes. (German will be included later.)
  [#1052](https://github.com/sharetribe/flex-template-web/pull/1052)
- [fix] JPY currency was configured wrongly: it doesn't use subunits.
  [#1051](https://github.com/sharetribe/flex-template-web/pull/1051)
- [add] Complete rewrite to `PayoutDetailsForm` due to breaking changes in Stripe API.
  [#1049](https://github.com/sharetribe/flex-template-web/pull/1049)
  - You should track all your customizations to `PayoutDetailsForm` and related changes in
    `user.duck.js` and elsewhere before merging this upstream-update.
  - You should update Stripe API to "2019-02-19" or later
- [add] Booking: use attributes `displayStart` and `displayEnd`, instead of reading booking period
  directly from `start` and `end` attributes.
  [#1050](https://github.com/sharetribe/flex-template-web/pull/1050)
- [fix] A listing title that contained only stripped-off characters caused bugs in slug / pathName
  generation. [#1048](https://github.com/sharetribe/flex-template-web/pull/1048)
- [change] Removed Node-engine setup from package.json. Fixed version was causing problems for quite
  many in their first FTW installation. Note: when troubleshooting your Heroku installation, you
  might want to reintroduce engine setup.
  [#1043](https://github.com/sharetribe/flex-template-web/pull/1043)
- [fix] Add error handling to `PayoutDetailsForm` and `StripePaymentForm` in case Stripe publishable
  key is not configured yet. [#1042](https://github.com/sharetribe/flex-template-web/pull/1042)
- [fix] FieldBirthdayInput: placeholder text was not selected by default.
  [#1039](https://github.com/sharetribe/flex-template-web/pull/1039)

  [v2.13.0]: https://github.com/sharetribe/flex-template-web/compare/v2.12.1...v2.13.0

## [v2.12.0] 2019-02-28

- [fix] Fix to PR [#1035](https://github.com/sharetribe/flex-template-web/pull/1035). In
  `user.duck.js` send correct params depending on Stripe API in use.
  [#1037](https://github.com/sharetribe/flex-template-web/pull/1037)
- [change] Update creating Stripe account token to support the latest Stripe API update. See also
  [Stripe API changelog](https://stripe.com/docs/upgrades#api-changelog). **IMPORTANT:** If you are
  using a Stripe account created earlier than 19th of February 2019 you need to change the value of
  `useDeprecatedLegalEntityWithStripe` in `stripe-config.js`. You can check the Stripe API version
  you are using from Stripe Dashboard -> Developers. Since the change in Stripe API was quite big we
  are not able to support company accounts with new Stripe API yet! The option for company accounts
  will be hidden if the value `useDeprecatedLegalEntityWithStripe` is set to `false`.
  [#1035](https://github.com/sharetribe/flex-template-web/pull/1035)
- [change] Improve German translations.
  [#1034](https://github.com/sharetribe/flex-template-web/pull/1034)
- [change] Reordered import/exports on src/components/index.js. This helps to mitigate possible
  circular dependency problems and strange bugs in CSS bundle. In addition, derivative buttons were
  refactored to work with `rootClassName` prop (PrimaryButton, SecondaryButton and
  InlineTextButton). [#1024](https://github.com/sharetribe/flex-template-web/pull/1024)

  [v2.12.0]: https://github.com/sharetribe/flex-template-web/compare/v2.11.1...v2.12.0

## [v2.11.1] 2019-02-21

- [add] New translations for French and Spanish (fr.json & es.json)
  [#1028](https://github.com/sharetribe/flex-template-web/pull/1028)
- [add] New translation file German (de.json). This also adds hyphenation to some of the titles.
  [#1027](https://github.com/sharetribe/flex-template-web/pull/1027)

  [v2.11.0]: https://github.com/sharetribe/flex-template-web/compare/v2.11.0...v2.11.1

## [v2.11.0] 2019-02-20

- [fix] SelectMultipleFilter had a bug on mobile layout - `onSubmit` didn't get called. This fixes
  also two other issues with SelectMultipleFilter: hovering on ListingCard removed dirty values on
  repaint and there was an outline flashing on FilterForm when clicking checkboxes.
  [#1025](https://github.com/sharetribe/flex-template-web/pull/1025)
- [fix] Small changes in CSS files in order to match content width with the footer in pages where
  the footer is visible. Also, make side layout (used e.g. in `TermsOfServicePage`, `InboxPage`,
  `ContactDetailsPage`) align width footer better. Check responsive layouts carefulle after taking
  update from upstream. [#1090](https://github.com/sharetribe/flex-template-web/pull/1019)
- [add] This adds an example how user-generated content could be sanitized. If you have extended
  data you should consider if sanitization is needed for that.
  [#1023](https://github.com/sharetribe/flex-template-web/pull/1023)
- [change] A new component `UserDisplayName` is added for showing user display name and also
  handling the cases where a user is banned or deleted. When the user name must be a string instead
  of a component (e.g. in `Avatar` and in `ListingPage`) you can use a new function
  `userDisplayNameAsString`. Together these will replace the old `userDisplayName` function which is
  now deprecated. Also some small bug fixes to showing banned user. There is quite a lot of file
  changes caused by updating test files.
  [#1022](https://github.com/sharetribe/flex-template-web/pull/1022)
- [change] Remove error handling for unverified email from PasswordRecoveryPage and translations
  related to that. [#1021](https://github.com/sharetribe/flex-template-web/pull/1021)

  [v2.11.0]: https://github.com/sharetribe/flex-template-web/compare/v2.10.0...v2.11.0

## [v2.10.0] 2019-01-31

- [add] Add audit script and include it as a CI job. We had security audit job previously on top of
  node security platform (nsp), but that service was closed on December 2018.
  [#1020](https://github.com/sharetribe/flex-template-web/pull/1020)
- [change] Extracted and refactored utility functions related to transaction and refactored several
  components that show transaction data (incl. InboxPage, TransactionPanel, ActivityFeed). Before
  updating your customization project, you should read more about what has changed from the pull
  request. [#1004](https://github.com/sharetribe/flex-template-web/pull/1004)
- [change] Rest of the documentation moved to Flex Docs: https://www.sharetribe.com/docs/
  [#1015](https://github.com/sharetribe/flex-template-web/pull/1015)

  [v2.10.0]: https://github.com/sharetribe/flex-template-web/compare/v2.9.0...v2.10.0

## [v2.9.0] 2019-01-29

- [fix] day boundaries for date filter and pass booking state to bookings.query
  - SearchPage.duck.js: endDate should not be expanded for night bookings
  - DateRangeController: bookingUnitType: day should allow 0 night
  - EditListingPage.duck.js booking state should be passed to query
    [#1016](https://github.com/sharetribe/flex-template-web/pull/1016)
- [add] Date filter added and filter components (single and multiselect) are refactored to use
  shared subcomponents. [#949](https://github.com/sharetribe/flex-template-web/pull/949)
- [fix] Fixed copy-text in ReviewForm: Rating is required.
  [#1011](https://github.com/sharetribe/flex-template-web/pull/1011)
- [change] Some of the documentation moved to Flex Docs: https://www.sharetribe.com/docs/
  [#1012](https://github.com/sharetribe/flex-template-web/pull/1012) and
  [#1014](https://github.com/sharetribe/flex-template-web/pull/1014)
- [fix] Allow ownListing as listing proptype in BookingPanel component.
  [#1007](https://github.com/sharetribe/flex-template-web/pull/1007)
- [add] Add info text about additional owners to `PayoutDetailsForm`.
  [#1006](https://github.com/sharetribe/flex-template-web/pull/1006)
- [change] Default to English translation if the translation key is missing. After this update, new
  translation keys will not be added to other translation files with English default texts. We keep
  providing translations in our supported languages but they might not be up to date all the time.
  This means if you want to update your translations beforehand or use your own translations file,
  you can use
  [translation CLI](https://github.com/sharetribe/flex-template-web/blob/master/docs/translations.md#managing-translations)
  to check if there are translations missing.
  [#1005](https://github.com/sharetribe/flex-template-web/pull/1005)
- [change] Remove `origin` parameter from `default-location-searches.js`
  [#1003](https://github.com/sharetribe/flex-template-web/pull/1003)
- [add] Limit location autocomplete by adding an optional country parameter to geocoding call in
  both Mapbox and Google Maps integrations. Also updated Mapbox SDK to version 0.5.0.
  [#1002](https://github.com/sharetribe/flex-template-web/pull/1002)

  [v2.9.0]: https://github.com/sharetribe/flex-template-web/compare/v2.8.0...v2.9.0

## [v2.8.0] 2019-01-17

- [add] Add CLI tool for creating .env file and setting up the environment variables.
  [#994](https://github.com/sharetribe/flex-template-web/pull/994)
- [change] Change from Raven to Sentry SDKs for browser and Node.js to version 4.5.1. With the new
  SDKs only one DSN needs to be configured so update also environment variables and documentation
  related to Sentry. [#999](https://github.com/sharetribe/flex-template-web/pull/999)
- [fix] Use environment variable `REACT_APP_AVAILABILITY_ENABLED` to enable or disable availability
  calendar. In the config.js file variable fetchAvailableTimeSlots is now renamed to more general
  enableAvailability because it affects both fetching availability data and enabling the
  availability calendar. [#1000](https://github.com/sharetribe/flex-template-web/pull/1000)
- [fix] UI was broken for banned user after transaction enquiry changes.
  [#996](https://github.com/sharetribe/flex-template-web/pull/996)

  [v2.8.0]: https://github.com/sharetribe/flex-template-web/compare/v2.7.1...v2.8.0

## [v2.7.1] 2019-01-09

- [add] Separate date ranges when fetching availability exceptions and bookings on availability
  calendar. After this change, providers can block dates 365 days in advance instead of just 180
  days. [#997](https://github.com/sharetribe/flex-template-web/pull/997)
- [fix] Fixed a small typo. [#995](https://github.com/sharetribe/flex-template-web/pull/995)

  [v2.7.1]: https://github.com/sharetribe/flex-template-web/compare/v2.7.0...v2.7.1

## [v2.7.0] 2019-01-08

- [add] Add Spanish translations file: es.json and update docs/translations.md
  [#992](https://github.com/sharetribe/flex-template-web/pull/992)
- [add] Add French translations to new translations keys. Few minor updates to English translations
  for consistency. [#991](https://github.com/sharetribe/flex-template-web/pull/991)
- [add] Support for Stripe company accounts. `PayoutDetailsForm` was separated into smaller
  subcomponents. Multiple new translation keys were added and they might not be translated into
  French yet. [#980](https://github.com/sharetribe/flex-template-web/pull/980)
- Manage availability of listings. This works for listings that have booking unit type:
  'line-item/night', or 'line-item/day'. There's also 'manage availability' link in the
  ManageListingCards of "your listings" page.
  [#972](https://github.com/sharetribe/flex-template-web/pull/972)

  [v2.7.0]: https://github.com/sharetribe/flex-template-web/compare/v2.6.0...v2.7.0

## [v2.6.0] 2019-01-02

- [fix] Wrong translations for perUnit in fr.json.
  [#989](https://github.com/sharetribe/flex-template-web/pull/989)
- [change] Layout changes to BookingPanel on listing and transaction pages.
  [#988](https://github.com/sharetribe/flex-template-web/pull/988)
- [fix] Fix wrong booking title on listing page that has been introduced in #969.
  [#987](https://github.com/sharetribe/flex-template-web/pull/987)
- [fix] yarn.lock file was not up to date
  [#986](https://github.com/sharetribe/flex-template-web/pull/986)
- [add] Add an image of fork button to the deploy to production guide.
  [#985](https://github.com/sharetribe/flex-template-web/pull/985)
- [remove] Remove the default built-in email templates. Built-in email templates can be edited in
  Console. [#983](https://github.com/sharetribe/flex-template-web/pull/983)
- [add] Enable booking a listing straight from an enquiry
  [#976](https://github.com/sharetribe/flex-template-web/pull/976)
- [change] Extract SectionBooking to a distinct component from ListingPage.
  [#969](https://github.com/sharetribe/flex-template-web/pull/969)

  [v2.6.0]: https://github.com/sharetribe/flex-template-web/compare/v2.5.0...v2.6.0

## [v2.5.0] 2018-12-17

- [add] Add French translations to recently added translation keys. Also few minor changes to
  English translations for consistency.
  [#981](https://github.com/sharetribe/flex-template-web/pull/981)
- [add] Create FieldRadioButton component.
  [#977](https://github.com/sharetribe/flex-template-web/pull/977)
- [fix] Temporarily remove audit step from CI because of the Node Security Platform shutting down.
  [#979](https://github.com/sharetribe/flex-template-web/pull/979)
- [add] Add Stripe support for new countries: Canada, New Zealand, Switzerland, Norway, and Hong
  Kong. Also add more required fields for US and Australia.
  - StripeBankAccountTokenInputField component and PayoutDetailsForm have some changes
  - Stripe related configuration is separated to new stripe-config.js file.
  - Multiple new translation keys were added and they might not be translated into French yet. If
    you use French translation check PR for the changed keys.
    [#968](https://github.com/sharetribe/flex-template-web/pull/968)
- [change] Remove generic perUnit translations and replace them with specific night, day and unit
  translations depending on booking unit chosen in config.
  [#970](https://github.com/sharetribe/flex-template-web/pull/970)
- [fix] Formatting docs with newest Prettier - related commit was lost in #967 at some point.
  [#975](https://github.com/sharetribe/flex-template-web/pull/975)
- [change] Improved documents related to onboarding: env.md, deploying-to-production.md,
  map-providers.md [#971](https://github.com/sharetribe/flex-template-web/pull/971)
- [change] Update outdated dependencies.
  [#967](https://github.com/sharetribe/flex-template-web/pull/967)
  - **Note:** Updating Prettier caused multiple file changes mostly to `.md` files and `compose`
    setup.
- [change] Update supported Node version to the latest LTS (10.14).
  [#964](https://github.com/sharetribe/flex-template-web/pull/964)
- [add] Add documentation about deploying to production. Also add _deploy to Heroku_ button.
  [#961](https://github.com/sharetribe/flex-template-web/pull/961)

  [v2.5.0]: https://github.com/sharetribe/flex-template-web/compare/v2.4.1...v2.5.0

## [v2.4.1] 2018-11-29

- [fix] Add missing French translation.
  [#966](https://github.com/sharetribe/flex-template-web/pull/966)

[v2.4.1]: https://github.com/sharetribe/flex-template-web/compare/v2.4.0...v2.4.1

## [v2.4.0] 2018-11-28

- [change] Update Flex JS SDK to 1.2.
  [#963](https://github.com/sharetribe/flex-template-web/pull/963)
- [add] Add French as a default language in addition to English.
  [#962](https://github.com/sharetribe/flex-template-web/pull/962)
- [fix] Show Stripe error message on CheckoutPage if payment request fails because of Stripe error.
  Also show error if payment amount is zero.
  [#960](https://github.com/sharetribe/flex-template-web/pull/960)
- [fix] Remove unused translation keys and update PasswordChangePage title
  [#959](https://github.com/sharetribe/flex-template-web/pull/959)
- [add] Add translations CLI tool [#955](https://github.com/sharetribe/flex-template-web/pull/955)

[v2.4.0]: https://github.com/sharetribe/flex-template-web/compare/v2.3.2...v2.4.0

## [v2.3.2] 2018-11-20

- [fix] Take 2: don't set currentUserHasListings if fetched listing is in draft state.
  [#956](https://github.com/sharetribe/flex-template-web/pull/956)
- [fix] PriceFilter styles [#954](https://github.com/sharetribe/flex-template-web/pull/954)

[v2.3.2]: https://github.com/sharetribe/flex-template-web/compare/v2.3.1...v2.3.2

## [v2.3.1] 2018-11-16

- [fix] Don't set currentUserHasListings if fetched listing is in draft state.
  ModalMissingInformation was shown too early for users creating their first listing.
  [#953](https://github.com/sharetribe/flex-template-web/pull/953)
- [change] Add index files of components and containers folder to .prettierignore
  [#952](https://github.com/sharetribe/flex-template-web/pull/952)
- [fix] the alignment of arrows in FieldDateRangeInput and refactoring arrow icon code.
  [#951](https://github.com/sharetribe/flex-template-web/pull/951)
- [change] Remove unnecessary language configuration and improve translations documentation.
  [#950](https://github.com/sharetribe/flex-template-web/pull/950)

[v2.3.1]: https://github.com/sharetribe/flex-template-web/compare/v2.3.0...v2.3.1

## [v2.3.0] 2018-11-13

- [add] Draft listing is used in EditListingWizard, ManageListingCard and ListingPage. From now on
  description panel creates a draft listing and photos panel publishes it. You can also view your
  current draft listings from 'your listings' page.
  [#947](https://github.com/sharetribe/flex-template-web/pull/947)
- [fix] Firefox showed select options with the same color as select itself. Now options have their
  own color set and _placeholder option needs to be disabled_.
  [#946](https://github.com/sharetribe/flex-template-web/pull/946)

[v2.3.0]: https://github.com/sharetribe/flex-template-web/compare/v2.2.0...v2.3.0

## [v2.2.0] 2018-10-31

- [add] SearchPage: adds PriceFilter (and RangeSlider, FieldRangeSlider, PriceFilterForm).

  **Note:** You must define min and max for the filter in `src/marketplace-custom-config.js`.
  Current maximum value for the range is set to 1000 (USD/EUR/currency units). In addition, this
  fixes or removes component examples that don't work in StyleguidePage.

  [#944](https://github.com/sharetribe/flex-template-web/pull/944)

  [v2.2.0]: https://github.com/sharetribe/flex-template-web/compare/v2.1.1...v2.2.0

## [v2.1.1] 2018-10-23

- [add] Added initial documentation about routing and loading data.
  [#941](https://github.com/sharetribe/flex-template-web/pull/941)
- [remove] Removed plain text parts of email templates.
  [#942](https://github.com/sharetribe/flex-template-web/pull/942)
- [add] Add referrer policy due tokens in URL on PasswordResetPage and EmailVerificationPage.
  [#940](https://github.com/sharetribe/flex-template-web/pull/940)
- [add] Added initial documentation about our Redux setup.
  [#939](https://github.com/sharetribe/flex-template-web/pull/939)
- [add] Added a small comment to documentation about the current state of code-splitting.
  [#938](https://github.com/sharetribe/flex-template-web/pull/938)

[v2.1.1]: https://github.com/sharetribe/flex-template-web/compare/v2.1.0...v2.1.1

## [v2.1.0] 2018-10-01

- [change] Improve performance of public pages. Image assets are optimized and lazy loading is
  applied to images in SectionLocation and ListingCard. Read
  [documentation](./docs/improving-performance.md) for implementation details.
  [#936](https://github.com/sharetribe/flex-template-web/pull/936)
- [change] Update sharetribe-scripts. **cssnext** (used previously in sharetribe-scripts) has been
  deprecated. Now **postcss-preset-env** is used instead with stage 3 + custom media queries and
  nesting-rules. If this change breaks your styling, you could still use v1.1.2. The next version of
  [postcss-nesting](https://github.com/jonathantneal/postcss-nesting) (v7.0.0) will no longer
  support nested at-rules (like media queries) - therefore, we didn't update to that version yet.
  [#935](https://github.com/sharetribe/flex-template-web/pull/935)
- [change] Change Mapbox's default font to marketplace font.
  [#934](https://github.com/sharetribe/flex-template-web/pull/934)
- [add] New default design for the landing page's hero section. Now the CTA button's default
  behavior is 'Browse'.
  - `marketplaceH1FontStyles`: changed letter spacing to be more tight.
  - `SectionHero` has now a search page link that should be customized to point to your marketplace
    primary area [#933](https://github.com/sharetribe/flex-template-web/pull/933)

[v2.1.0]: https://github.com/sharetribe/flex-template-web/compare/v2.0.0...v2.1.0

## [v2.0.0] 2018-09-19

- [add] New default map provider (Mapbox) and complete refactoring to all map and geocoding
  components. [#888](https://github.com/sharetribe/flex-template-web/pull/888)

  **Note:** Before updating to version 2.0.0, you should very carefully track customizations that
  you have made to following components:

  - **LocationAutocompleteInput**
  - **Map**
  - **SearchPage** (especially previous `onIdle` function)
  - **SearchMap**
  - **SearchMapPriceLabel**
  - **SearchMapGroupLabel**
  - **SearchMapInfoCard**

  To get a better understanding of what has changed, you should read documents about how to
  [integrate to map providers](./docs/map-providers.md) and especially
  [changing map provider to Google Maps](./docs/google-maps.md)

[v2.0.0]: https://github.com/sharetribe/flex-template-web/compare/v1.4.3...v2.0.0

## [v1.4.3] 2018-09-15

- [fix] fuzzy location didn't change when listing location changed.
  [#931](https://github.com/sharetribe/flex-template-web/pull/931)
- [fix] obfuscatedCoordinatesImpl didn't always return coordinates within given offset radius.
  [#930](https://github.com/sharetribe/flex-template-web/pull/930)
- [fix] LocationAutocompleteInput: blur input when selecting by enter to prevent flash of default
  predictions. [#928](https://github.com/sharetribe/flex-template-web/pull/928)
- [fix] LocationAutocompleteInput: selecting with enter key prevented while fetching predictions.
  [#923](https://github.com/sharetribe/flex-template-web/pull/923)

[v1.4.3]: https://github.com/sharetribe/flex-template-web/compare/v1.4.2...v1.4.3

## [v1.4.2] 2018-09-06

- [add] Reduce character queries on LocationAutocompleteInput to reduce geocoding costs.
  [#883](https://github.com/sharetribe/flex-template-web/pull/883)
- [change] Update git links and improve documentation
  [#911](https://github.com/sharetribe/flex-template-web/pull/911)
- [change] improve env-template to better defaults.
  [#912](https://github.com/sharetribe/flex-template-web/pull/912)
- [fix] Touch event from location autocomplete prediction list ended up causing clicks.
  [#917](https://github.com/sharetribe/flex-template-web/pull/917)
- [change] Disable default predictions in listing wizard
  [#906](https://github.com/sharetribe/flex-template-web/pull/906)

[v1.4.2]: https://github.com/sharetribe/flex-template-web/compare/v1.4.1...v1.4.2

## [v1.4.1] 2018-08-21

- [fix] Fix window resize redirecting to search page with reusable map component
  [#905](https://github.com/sharetribe/flex-template-web/pull/905)

- [change] Maps configuration has been restructured. The new configuration is agnostic of the maps
  provider in use and works with both Google Maps as well as Mapbox.

  The fuzzy location circle has less configuration, but otherwise all the previous settings can be
  set also in the new configuration. See `config.js` for details.

  The default location searches are now enabled in the `.env-template`. For old installations, the
  `REACT_APP_DEFAULT_SEARCHES_ENABLED` env var should be set to `true`. The default searches can
  then be configured in `src/default-location-searches.js`.

  [#900](https://github.com/sharetribe/flex-template-web/pull/900)

[v1.4.1]: https://github.com/sharetribe/flex-template-web/compare/v1.4.0...v1.4.1

## [v1.4.0] 2018-08-17

- [change] Put availability calendar behind a feature flag
  [#902](https://github.com/sharetribe/flex-template-web/pull/902)
- [fix] Drop date time from time slots request query params
  [#901](https://github.com/sharetribe/flex-template-web/pull/901)
- [fix] Make a second time slots request when required
  [#901](https://github.com/sharetribe/flex-template-web/pull/901)
- [add] Map component (used in ListingPage) using Mapbox instead of Google Maps
  [#896](https://github.com/sharetribe/flex-template-web/pull/896)
- [add] Listing availability [#868](https://github.com/sharetribe/flex-template-web/pull/868),
  [#873](https://github.com/sharetribe/flex-template-web/pull/873),
  [#891](https://github.com/sharetribe/flex-template-web/pull/891) &
  [#892](https://github.com/sharetribe/flex-template-web/pull/892)
- [add] Add support for user's current location as a default suggestion in the location autocomplete
  search. [#895](https://github.com/sharetribe/flex-template-web/pull/895)
- [add] Add support for default locations in the LocationAutocompleteInput component. Common
  searches can be configured to show when the input has focus. This reduces typing and Google Places
  geolocation API usage. The defaults can be configured in
  `src/components/LocationAutocompleteInput/GeocoderGoogleMaps.js`.
  [#894](https://github.com/sharetribe/flex-template-web/pull/894)
- [change] Removed the `country` parameter from the search page as it was not used anywhere.
  [#893](https://github.com/sharetribe/flex-template-web/pull/893)

[v1.4.0]: https://github.com/sharetribe/flex-template-web/compare/v1.3.2...v1.4.0

## [v1.3.2] 2018-08-07

- [change] Update the Sharetribe Flex SDK to the 1.0.0 version in NPM. All the `sharetribe-sdk`
  imports are now using the new package name `sharetribe-flex-sdk`.
  [#884](https://github.com/sharetribe/flex-template-web/pull/884)
- [change] Reusable SearchMap. Fixed the original reverted version. (Includes audit exception 678)
  [#882](https://github.com/sharetribe/flex-template-web/pull/882)

[v1.3.2]: https://github.com/sharetribe/flex-template-web/compare/v1.3.1...v1.3.2

## [v1.3.1]

- [fix] Hotfix: reverting the usage of ReusableMapContainer due to production build error.
  [#881](https://github.com/sharetribe/flex-template-web/pull/881)

[v1.3.1]: https://github.com/sharetribe/flex-template-web/compare/v1.3.0...v1.3.1

## [v1.3.0]

- [change] Reusable SearchMap. [#877](https://github.com/sharetribe/flex-template-web/pull/877)
- [fix] Fix a search filters panel bug where selecting an option in a multi select filter ends up
  invoking a mobile filter callback function.
  [#876](https://github.com/sharetribe/flex-template-web/pull/876)
- [change] Use seeded random for client side coordinate obfuscation
  [#874](https://github.com/sharetribe/flex-template-web/pull/874)

[v1.3.0]: https://github.com/sharetribe/flex-template-web/compare/v1.2.2...v1.3.0

## [v1.2.2]

- [change] Change static map to dynamic map when clicked.
  [#871](https://github.com/sharetribe/flex-template-web/pull/871)

[v1.2.2]: https://github.com/sharetribe/flex-template-web/compare/v1.2.1...v1.2.2

## [v1.2.1]

- [fix] Lazy load map only if the map is near current viewport.
  [#871](https://github.com/sharetribe/flex-template-web/pull/871)

[v1.2.1]: https://github.com/sharetribe/flex-template-web/compare/v1.2.0...v1.2.1

## [v1.2.0]

- [change] Use Google's static map on ListingPage. This is a reaction to pricing change of Google
  Maps APIs. [#869](https://github.com/sharetribe/flex-template-web/pull/869)
- [change] Use sessionTokens and fields for Autocomplete calls to Google Maps. This is a reaction to
  pricing change of Google Maps APIs.
  [#867](https://github.com/sharetribe/flex-template-web/pull/867)
- [change] Change TransactionPage state management in loadData.
  [#863](https://github.com/sharetribe/flex-template-web/pull/863),
  [#865](https://github.com/sharetribe/flex-template-web/pull/865) &
  [#866](https://github.com/sharetribe/flex-template-web/pull/866)
- [fix] Fix submit button state on contact details page.
  [#864](https://github.com/sharetribe/flex-template-web/pull/864)
- [fix] Fix listing page host section layout bug.
  [#862](https://github.com/sharetribe/flex-template-web/pull/862)
- [fix] Fix initial message input clearing too early in checkout page.
  [#861](https://github.com/sharetribe/flex-template-web/pull/861)
- [fix] Fix setting Topbar search input initial value.
- [change] Update Redux to v4 [#859](https://github.com/sharetribe/flex-template-web/pull/859)
- [fix] Fix setting Topbar search input initial value
  [#857](https://github.com/sharetribe/flex-template-web/pull/857)

[v1.2.0]: https://github.com/sharetribe/flex-template-web/compare/v1.1.0...v1.2.0

## [v1.1.0]

- [fix] Improve slug creation (slashes were breaking rendering in some environments)
  [#850](https://github.com/sharetribe/flex-template-web/pull/850)
- [fix] Anonymous user should see contact link on UserCard
  [#851](https://github.com/sharetribe/flex-template-web/pull/851)
- [fix] Persisting booking request details across authentication
  [#852](https://github.com/sharetribe/flex-template-web/pull/852)
- [change] Footer styles changed to more generic (no disappearing columns etc.) If you have made
  changes to Footer, consider extracting it to different component before update.
  [#853](https://github.com/sharetribe/flex-template-web/pull/853)
- [change] Logo customization refactored to be easier. Check CheckoutPage, TopbarDesktop and Footer
  after update. [#854](https://github.com/sharetribe/flex-template-web/pull/854)
- [fix] Fix showing reviews from banned users.
  [#855](https://github.com/sharetribe/flex-template-web/pull/855)

[v1.1.0]: https://github.com/sharetribe/flex-template-web/compare/v1.0.0...v1.1.0

## [v1.0.0]

- [change] Migrate remaining Redux Forms to Final Form. Also now all the form components can be
  found in the src/forms folder. Remove redux-form from the dependencies.
  [#845](https://github.com/sharetribe/flex-template-web/pull/845)
- [fix] Extract and fix missing information reminder modal from Topbar
  [#846](https://github.com/sharetribe/flex-template-web/pull/846)
- [fix] Add missing styles for ModalMissingInformation from Topbar
  [#847](https://github.com/sharetribe/flex-template-web/pull/847)
- [fix] API does not return all image variants anymore, this adds correct variants to update contact
  details call. [#848](https://github.com/sharetribe/flex-template-web/pull/848)

[v1.0.0]: https://github.com/sharetribe/flex-template-web/compare/v0.3.1...v1.0.0

## [v0.3.1]

- [change] Change lodash import syntax to reduce bundle size (-15.14 KB)
  [#839](https://github.com/sharetribe/flex-template-web/pull/839)
- [fix] Use https instead of git to access SDK repo for Heroku build (now that the repo is public).
  TODO: create SDK releases instead of using direct refs to single commit.
  [#841](https://github.com/sharetribe/flex-template-web/pull/841)
- [fix] Typo fix for background-color
  [#842](https://github.com/sharetribe/flex-template-web/pull/842)

[v0.3.1]: https://github.com/sharetribe/flex-template-web/compare/v0.3.0...v0.3.1

## [v0.3.0]

- Remove custom touched handling from `FieldCheckboxGroup` as it has has become obsolete now that
  Final Form is replacing Redux Form.
  [#837](https://github.com/sharetribe/flex-template-web/pull/837)
- Create Stripe account directly instead of passing payout details to Flex API (deprecated way).
  [#836](https://github.com/sharetribe/flex-template-web/pull/836)

[v0.3.0]: https://github.com/sharetribe/flex-template-web/compare/v0.2.0...v0.3.0

## v0.2.0

- Starting a change log for Flex Template for Web.<|MERGE_RESOLUTION|>--- conflicted
+++ resolved
@@ -14,7 +14,39 @@
 
 ## Upcoming version 2021-XX-XX
 
-<<<<<<< HEAD
+## [v9.1.0] 2021-12-02
+
+### Updates from upstream (FTW-daily v8.4.0)
+
+- [fix] Mobile safari zooms if input-related elements have smaller font-size than 16px. This updates
+  textarea and select element styles too. [#1489](https://github.com/sharetribe/ftw-daily/pull/1489)
+- [fix] Dependabot: Bump passport-oauth2 from 1.5.0 to 1.6.1
+  [#1487](https://github.com/sharetribe/ftw-daily/pull/1487)
+- [fix] Fix bugs in checkout process:
+
+  - Submit button was enabled prematurely for onetime payments
+  - Toggling between default card and onetime payment flows was not working correctly in case of
+    error (e.g. network error).
+  - Calling Stripe.confirmCardPayment when status is requires_capture is unnecessary.
+
+  [#1486](https://github.com/sharetribe/ftw-daily/pull/1486)
+
+- [change] Update many dependencies. See full list in the package.json changes in the PR.
+  [#1483](https://github.com/sharetribe/ftw-daily/pull/1483)
+- [fix] Double click issue. Show dedicated message, when current user doesn't have a pending email
+  address, but there's a verification error.
+  [#1485](https://github.com/sharetribe/ftw-daily/pull/1485)
+- [change] Update comment about how scrollIntoView works with links using hash.
+  [#1484](https://github.com/sharetribe/ftw-daily/pull/1484)
+- [fix] Account pages: mobile tab navigation should only scroll horizontally
+  [#1481](https://github.com/sharetribe/ftw-daily/pull/1481)
+- [fix] Temporarily disallow Node v17, since it causes issues with dependencies.
+  [#1479](https://github.com/sharetribe/ftw-daily/pull/1479)
+- [fix] Fix modal close button text/icon alignment
+  [#1476](https://github.com/sharetribe/ftw-daily/pull/1476)
+
+  [v9.1.0]: https://github.com/sharetribe/ftw-product/compare/v9.0.1...v9.1.0
+
 ## [v9.0.1] 2021-11-26
 
 - [fix] Fixes issue with default payment card that was created by PR #111. Essentially, before
@@ -254,38 +286,6 @@
 
   [v9.0.0]:
   https://github.com/sharetribe/ftw-product/compare/03b27abe9aa022b0997ed98b72285391940cbfa6...v9.0.0
-=======
-## [v8.4.0] 2021-12-02
-
-- [fix] Mobile safari zooms if input-related elements have smaller font-size than 16px. This updates
-  textarea and select element styles too. [#1489](https://github.com/sharetribe/ftw-daily/pull/1489)
-- [fix] Dependabot: Bump passport-oauth2 from 1.5.0 to 1.6.1
-  [#1487](https://github.com/sharetribe/ftw-daily/pull/1487)
-- [fix] Fix bugs in checkout process:
-
-  - Submit button was enabled prematurely for onetime payments
-  - Toggling between default card and onetime payment flows was not working correctly in case of
-    error (e.g. network error).
-  - Calling Stripe.confirmCardPayment when status is requires_capture is unnecessary.
-
-  [#1486](https://github.com/sharetribe/ftw-daily/pull/1486)
-
-- [change] Update many dependencies. See full list in the package.json changes in the PR.
-  [#1483](https://github.com/sharetribe/ftw-daily/pull/1483)
-- [fix] Double click issue. Show dedicated message, when current user doesn't have a pending email
-  address, but there's a verification error.
-  [#1485](https://github.com/sharetribe/ftw-daily/pull/1485)
-- [change] Update comment about how scrollIntoView works with links using hash.
-  [#1484](https://github.com/sharetribe/ftw-daily/pull/1484)
-- [fix] Account pages: mobile tab navigation should only scroll horizontally
-  [#1481](https://github.com/sharetribe/ftw-daily/pull/1481)
-- [fix] Temporarily disallow Node v17, since it causes issues with dependencies.
-  [#1479](https://github.com/sharetribe/ftw-daily/pull/1479)
-- [fix] Fix modal close button text/icon alignment
-  [#1476](https://github.com/sharetribe/ftw-daily/pull/1476)
-
-  [v8.4.0]: https://github.com/sharetribe/ftw-daily/compare/v8.3.0...v8.4.0
->>>>>>> 97fa3000
 
 ## [v8.3.0] 2021-09-22
 

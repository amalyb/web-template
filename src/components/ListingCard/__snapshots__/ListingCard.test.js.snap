// Jest Snapshot v1, https://goo.gl/fbAQLP

exports[`ListingCard matches snapshot 1`] = `
<NamedLink
  className="root"
  name="ListingPage"
  params={
    Object {
      "id": "listing1",
      "slug": "listing1-title",
    }
  }
>
  <AspectRatioWrapper
    className="aspectRatioWrapper"
    height={400}
    rootClassName={null}
    width={400}
  >
    <lazyLoadWithDimensions(ListingImage)
      alt="listing1 title"
      image={null}
      rootClassName="rootForImage"
      sizes={null}
      variants={Array []}
    />
  </AspectRatioWrapper>
  <div
    className="info"
  >
    <div
      className="price"
    >
      <div
        className="priceValue"
        title={55}
      >
        55
      </div>
<<<<<<< HEAD
=======
      <div
        className="perUnit"
      >
        <MemoizedFormattedMessage
          id="ListingCard.perNight"
        />
      </div>
>>>>>>> d446afb8
    </div>
    <div
      className="mainInfo"
    >
      <div
        className="title"
      >
        listing1
         
        title
      </div>
      <div
        className="authorInfo"
      >
<<<<<<< HEAD
        <FormattedMessage
          id="ListingCard.author"
=======
        <MemoizedFormattedMessage
          id="ListingCard.hostedBy"
>>>>>>> d446afb8
          values={
            Object {
              "authorName": "user1 display name",
            }
          }
        />
      </div>
    </div>
  </div>
</NamedLink>
`;<|MERGE_RESOLUTION|>--- conflicted
+++ resolved
@@ -37,16 +37,6 @@
       >
         55
       </div>
-<<<<<<< HEAD
-=======
-      <div
-        className="perUnit"
-      >
-        <MemoizedFormattedMessage
-          id="ListingCard.perNight"
-        />
-      </div>
->>>>>>> d446afb8
     </div>
     <div
       className="mainInfo"
@@ -61,13 +51,8 @@
       <div
         className="authorInfo"
       >
-<<<<<<< HEAD
-        <FormattedMessage
+        <MemoizedFormattedMessage
           id="ListingCard.author"
-=======
-        <MemoizedFormattedMessage
-          id="ListingCard.hostedBy"
->>>>>>> d446afb8
           values={
             Object {
               "authorName": "user1 display name",

--- conflicted
+++ resolved
@@ -15,6 +15,7 @@
 
 // Configs and store setup
 import defaultConfig from './config/configDefault';
+import appSettings from './config/settings';
 import configureStore from './store';
 
 // utils
@@ -100,7 +101,6 @@
   moment.locale(locale);
 };
 
-<<<<<<< HEAD
 const Configurations = props => {
   const { appConfig, children } = props;
   const routeConfig = routeConfiguration(appConfig.layout);
@@ -109,28 +109,6 @@
     <ConfigurationProvider value={appConfig}>
       <RouteConfigurationProvider value={routeConfig}>{children}</RouteConfigurationProvider>
     </ConfigurationProvider>
-=======
-export const ClientApp = props => {
-  const { store, hostedTranslations = {} } = props;
-  setupLocale();
-  // This gives good input for debugging issues on live environments, but with test it's not needed.
-  const logLoadDataCalls = config?.env !== 'test';
-  return (
-    <IntlProvider
-      locale={config.locale}
-      messages={{ ...localeMessages, ...hostedTranslations }}
-      textComponent="span"
-    >
-      <Provider store={store}>
-        <HelmetProvider>
-          <IncludeMapLibraryScripts />
-          <BrowserRouter>
-            <Routes routes={routeConfiguration()} logLoadDataCalls={logLoadDataCalls} />
-          </BrowserRouter>
-        </HelmetProvider>
-      </Provider>
-    </IntlProvider>
->>>>>>> 205b7025
   );
 };
 
@@ -146,6 +124,8 @@
     elem.style.setProperty('--marketplaceColorDark', appConfig.branding.marketplaceColorDark);
     elem.style.setProperty('--marketplaceColorLight', appConfig.branding.marketplaceColorLight);
   }
+  // This gives good input for debugging issues on live environments, but with test it's not needed.
+  const logLoadDataCalls = appSettings?.env !== 'test';
 
   return (
     <Configurations appConfig={appConfig}>
@@ -158,7 +138,10 @@
           <HelmetProvider>
             <IncludeScripts config={appConfig} />
             <BrowserRouter>
-              <Routes />
+              <Routes
+                routes={routeConfiguration(appConfig.layout)}
+                logLoadDataCalls={logLoadDataCalls}
+              />
             </BrowserRouter>
           </HelmetProvider>
         </Provider>

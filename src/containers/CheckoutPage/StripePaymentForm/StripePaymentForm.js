/**
 * Note: This form is using card from Stripe Elements https://stripe.com/docs/stripe-js#elements
 * Card is not a Final Form field so it's not available trough Final Form.
 * It's also handled separately in handleSubmit function.
 */
import React, { Component, useEffect } from 'react';
import { Form as FinalForm, Field, useForm, useFormState } from 'react-final-form';
import classNames from 'classnames';

import { FormattedMessage, injectIntl } from '../../../util/reactIntl';
import { propTypes } from '../../../util/types';
import { ensurePaymentMethodCard } from '../../../util/data';
import { mapToStripeBilling, mapToShippo, normalizeAddress, normalizePhone, validateAddress } from '../../../util/addressHelpers';

import {
  Heading,
  Form,
  PrimaryButton,
  FieldCheckbox,
  FieldTextInput,
  IconSpinner,
  SavedCardDetails,
  StripePaymentAddress,
} from '../../../components';
import AddressForm from '../../../components/AddressForm/AddressForm';

import ShippingDetails from '../ShippingDetails/ShippingDetails';

import css from './StripePaymentForm.module.css';
<<<<<<< HEAD
import { __DEV__, ADDR_ENABLED } from '../../../util/envFlags';
=======
import { __DEV__ } from '../../../util/envFlags';
>>>>>>> b9241716

// Extract a single string from either shipping.* or billing.* based on shippingSameAsBilling
const pickFromShippingOrBilling = (values, field) => {
  const ship = values?.shipping || {};
  const bill = values?.shippingSameAsBilling ? (values?.billing || {}) : (values?.shipping || {});
  // preference: if user filled shipping block, use that; otherwise use billing
  const fromShipping = ship?.[field];
  const fromBilling  = (values?.shippingSameAsBilling ? (values?.billing || {}) : (values?.billing || {}))?.[field];
  return fromShipping ?? fromBilling ?? '';
};

// Build the flat customer* payload from form values
const mapToCustomerProtectedData = (values) => {
  // AddressForm typical keys: name, line1, line2, city, state, postalCode, phone, email
  const v = values || {};
<<<<<<< HEAD
  // Ensure nested objects default to {} to prevent undefined errors
  const safeValues = {
    ...v,
    shipping: v.shipping || {},
    billing: v.billing || {},
  };
  const customerName   = pickFromShippingOrBilling(safeValues, 'name');
  const customerStreet = pickFromShippingOrBilling(safeValues, 'line1');
  const customerStreet2= pickFromShippingOrBilling(safeValues, 'line2');
  const customerCity   = pickFromShippingOrBilling(safeValues, 'city');
  const customerState  = pickFromShippingOrBilling(safeValues, 'state');
  const customerZip    = pickFromShippingOrBilling(safeValues, 'postalCode');
  const customerPhone  = pickFromShippingOrBilling(safeValues, 'phone');
  const customerEmail  = pickFromShippingOrBilling(safeValues, 'email');
=======
  const customerName   = pickFromShippingOrBilling(v, 'name');
  const customerStreet = pickFromShippingOrBilling(v, 'line1');
  const customerStreet2= pickFromShippingOrBilling(v, 'line2');
  const customerCity   = pickFromShippingOrBilling(v, 'city');
  const customerState  = pickFromShippingOrBilling(v, 'state');
  const customerZip    = pickFromShippingOrBilling(v, 'postalCode');
  const customerPhone  = pickFromShippingOrBilling(v, 'phone');
  const customerEmail  = pickFromShippingOrBilling(v, 'email');
>>>>>>> b9241716

  const pd = {
    customerName,
    customerStreet,
    customerStreet2,
    customerCity,
    customerState,
    customerZip,
    customerPhone,
    customerEmail,
  };

  if (__DEV__) {
    const filled = Object.entries(pd).filter(([_, val]) => !!val).map(([k]) => k);
    // eslint-disable-next-line no-console
    console.log('[StripePaymentForm] mapped customer PD:', pd, 'filled:', filled.length, filled);
<<<<<<< HEAD
    console.log('[StripePaymentForm] mapped ->', Object.keys(pd));
=======
>>>>>>> b9241716
  }
  return pd;
};

/**
 * Translate a Stripe API error object.
 *
 * To keep up with possible keys from the Stripe API, see:
 *
 * https://stripe.com/docs/api#errors
 *
 * Note that at least at moment, the above link doesn't list all the
 * error codes that the API returns.
 *
 * @param {Object} intl - react-intl object from injectIntl
 * @param {Object} stripeError - error object from Stripe API
 *
 * @return {String} translation message for the specific Stripe error,
 * or the given error message (not translated) if the specific error
 * type/code is not defined in the translations
 *
 */
const stripeErrorTranslation = (intl, stripeError) => {
  const { message, code, type } = stripeError;

  if (!code || !type) {
    // Not a proper Stripe error object
    return intl.formatMessage({ id: 'StripePaymentForm.genericError' });
  }

  const translationId =
    type === 'validation_error'
      ? `StripePaymentForm.stripe.validation_error.${code}`
      : `StripePaymentForm.stripe.${type}`;

  return intl.formatMessage({
    id: translationId,
    defaultMessage: message,
  });
};

const stripeElementsOptions = {
  fonts: [
    {
      cssSrc: 'https://fonts.googleapis.com/css?family=Inter',
    },
  ],
};

// card (being a Stripe Elements component), can have own styling passed to it.
// However, its internal width-calculation seems to break if font-size is too big
// compared to component's own width.
const isMobile = typeof window !== 'undefined' && window.innerWidth < 768;
const cardStyles = {
  base: {
    fontFamily: '-apple-system, BlinkMacSystemFont, "Inter", Helvetica, Arial, sans-serif',
    fontSize: isMobile ? '14px' : '16px',
    fontSmoothing: 'antialiased',
    lineHeight: '24px',
    letterSpacing: '-0.1px',
    color: '#4A4A4A',
    '::placeholder': {
      color: '#B2B2B2',
    },
  },
};

const OneTimePaymentWithCardElement = props => {
  const {
    cardClasses,
    formId,
    handleStripeElementRef,
    hasCardError,
    error,
    label,
    intl,
    marketplaceName,
  } = props;
  const labelText =
    label || intl.formatMessage({ id: 'StripePaymentForm.saveAfterOnetimePayment' });
  return (
    <React.Fragment>
      <label className={css.paymentLabel} htmlFor={`${formId}-card`}>
        <FormattedMessage id="StripePaymentForm.paymentCardDetails" />
      </label>
      <div className={cardClasses} id={`${formId}-card`} ref={handleStripeElementRef} />
      {hasCardError ? <span className={css.error}>{error}</span> : null}
      <div className={css.saveForLaterUse}>
        <FieldCheckbox
          className={css.saveForLaterUseCheckbox}
          textClassName={css.saveForLaterUseLabel}
          id="saveAfterOnetimePayment"
          name="saveAfterOnetimePayment"
          label={labelText}
          value="saveAfterOnetimePayment"
          useSuccessColor
        />
        <span className={css.saveForLaterUseLegalInfo}>
          <FormattedMessage
            id="StripePaymentForm.saveforLaterUseLegalInfo"
            values={{ marketplaceName }}
          />
        </span>
      </div>
    </React.Fragment>
  );
};

const PaymentMethodSelector = props => {
  const {
    cardClasses,
    formId,
    changePaymentMethod,
    defaultPaymentMethod,
    handleStripeElementRef,
    hasCardError,
    error,
    paymentMethod,
    intl,
    marketplaceName,
  } = props;
  const last4Digits = defaultPaymentMethod.attributes.card.last4Digits;
  const labelText = intl.formatMessage(
    { id: 'StripePaymentForm.replaceAfterOnetimePayment' },
    { last4Digits }
  );

  return (
    <React.Fragment>
      <Heading as="h3" rootClassName={css.heading}>
        <FormattedMessage id="StripePaymentForm.payWithHeading" />
      </Heading>
      <SavedCardDetails
        className={css.paymentMethodSelector}
        card={defaultPaymentMethod.attributes.card}
        onChange={changePaymentMethod}
      />
      {paymentMethod === 'replaceCard' ? (
        <OneTimePaymentWithCardElement
          cardClasses={cardClasses}
          formId={formId}
          handleStripeElementRef={handleStripeElementRef}
          hasCardError={hasCardError}
          error={error}
          label={labelText}
          intl={intl}
          marketplaceName={marketplaceName}
        />
      ) : null}
    </React.Fragment>
  );
};

const getPaymentMethod = (selectedPaymentMethod, hasDefaultPaymentMethod) => {
  return selectedPaymentMethod == null && hasDefaultPaymentMethod
    ? 'defaultCard'
    : selectedPaymentMethod == null
    ? 'onetimeCardPayment'
    : selectedPaymentMethod;
};

// Should we show onetime payment fields and does StripeElements card need attention
const checkOnetimePaymentFields = (
  cardValueValid,
  selectedPaymentMethod,
  hasDefaultPaymentMethod,
  hasHandledCardPayment
) => {
  const useDefaultPaymentMethod =
    selectedPaymentMethod === 'defaultCard' && hasDefaultPaymentMethod;
  // Billing details are known if we have already handled card payment or existing default payment method is used.
  const billingDetailsKnown = hasHandledCardPayment || useDefaultPaymentMethod;

  // If onetime payment is used, check that the StripeElements card has valid value.
  const oneTimePaymentMethods = ['onetimeCardPayment', 'replaceCard'];
  const useOnetimePaymentMethod = oneTimePaymentMethods.includes(selectedPaymentMethod);
  const onetimePaymentNeedsAttention =
    !billingDetailsKnown && !(useOnetimePaymentMethod && cardValueValid);

  return {
    onetimePaymentNeedsAttention,
    showOnetimePaymentFields: useOnetimePaymentMethod,
  };
};

const LocationOrShippingDetails = props => {
  const {
    askShippingDetails,
    showPickUplocation,
    listingLocation,
    formApi,
    locale,
    isBooking,
    isFuzzyLocation,
    intl,
  } = props;

  const locationDetails = listingLocation?.building
    ? `${listingLocation.building}, ${listingLocation.address}`
    : listingLocation?.address
    ? listingLocation.address
    : intl.formatMessage({ id: 'StripePaymentForm.locationUnknown' });

  return askShippingDetails ? (
    <ShippingDetails intl={intl} formApi={formApi} locale={locale} />
  ) : !isBooking && showPickUplocation ? (
    <div className={css.locationWrapper}>
      <Heading as="h3" rootClassName={css.heading}>
        <FormattedMessage id="StripePaymentForm.pickupDetailsTitle" />
      </Heading>
      <p className={css.locationDetails}>{locationDetails}</p>
    </div>
  ) : isBooking && !isFuzzyLocation ? (
    <div className={css.locationWrapper}>
      <Heading as="h3" rootClassName={css.heading}>
        <FormattedMessage id="StripePaymentForm.locationDetailsTitle" />
      </Heading>
      <p className={css.locationDetails}>{locationDetails}</p>
    </div>
  ) : null;
};

// Utility to copy billing fields to shipping fields
const copyBillingToShipping = (form) => {
  const values = form.getState().values || {};
  const b = values.billing || {};
  const mapping = {
    'shipping.name': b.name || '',
    'shipping.line1': b.line1 || '',
    'shipping.line2': b.line2 || '',
    'shipping.city': b.city || '',
    'shipping.state': b.state || '',
    'shipping.postalCode': b.postalCode || '',
    'shipping.country': b.country || '',
    'shipping.email': b.email || '',
    'shipping.phone': b.phone || '',
  };
  Object.entries(mapping).forEach(([k, v]) => form.change(k, v));
};

// Shipping section component with checkbox at top
const ShippingSection = ({ intl, css }) => {
  const form = useForm();
  const { values } = useFormState({ subscription: { values: true } });

  const onSameAsBillingChange = (e) => {
    const checked = !!e.target.checked;
    form.change('shippingSameAsBilling', checked);
    if (checked) copyBillingToShipping(form);
  };

  // Keep shipping in sync when billing changes while checkbox is checked
  React.useEffect(() => {
    if (values.shippingSameAsBilling) copyBillingToShipping(form);
  }, [
    values.shippingSameAsBilling,
    values.billing?.name,
    values.billing?.line1,
    values.billing?.line2,
    values.billing?.city,
    values.billing?.state,
    values.billing?.postalCode,
    values.billing?.country,
    values.billing?.email,
    values.billing?.phone,
  ]);

  return (
    <section aria-labelledby="shippingTitle">
      <h2 id="shippingTitle" className={css.heading}>
        <FormattedMessage id="StripePaymentForm.shippingDetails.title" />
      </h2>

      <div className={css.sameAsBillingRow}>
        <label className={css.inlineCheckbox} htmlFor="shippingSameAsBilling">
          <Field
            id="shippingSameAsBilling"
            name="shippingSameAsBilling"
            component="input"
            type="checkbox"
            onChange={onSameAsBillingChange}
          />
          <span>{intl.formatMessage({ id: 'StripePaymentForm.shippingSameAsBilling' })}</span>
        </label>
      </div>

      {!values.shippingSameAsBilling && (
        <div className={css.fieldStack}>
          <AddressForm
            namespace="shipping"
            requiredFields={{ name: true, line1: true, city: true, state: true, postalCode: true, country: true, email: true, phone: true }}
            countryAfterZipForUSCA
          />
        </div>
      )}
    </section>
  );
};

const initialState = {
  error: null,
  cardValueValid: false,
  // The mode can be 'onetimePayment', 'defaultCard', or 'replaceCard'
  // Check SavedCardDetails component for more information
  paymentMethod: null,
};

/**
 * Payment form that asks for credit card info using Stripe Elements.
 *
 * When the card is valid and the user submits the form, a request is
 * sent to the Stripe API to handle payment. `stripe.confirmCardPayment`
 * may ask more details from cardholder if 3D security steps are needed.
 *
 * See: https://stripe.com/docs/payments/payment-intents
 *      https://stripe.com/docs/elements
 *
 * @component
 * @param {Object} props
 * @param {string} props.className - The class name for the payment form
 * @param {string} props.rootClassName - The root class that overrides the default class for the payment form
 * @param {boolean} props.inProgress - Whether the form is in progress
 * @param {boolean} props.loadingData - Whether the data is loading
 * @param {propTypes.error} props.initiateOrderError - The error that occurs when initiating the order
 * @param {propTypes.error} props.confirmCardPaymentError - The error that occurs when confirming the card payment
 * @param {propTypes.error} props.confirmPaymentError - The error that occurs when confirming the payment
 * @param {string} props.formId - The form ID
 * @param {Function} props.onSubmit - The function to call when the form is submitted
 * @param {string} props.authorDisplayName - The author display name
 * @param {boolean} props.showInitialMessageInput - Whether to show the initial message input
 * @param {string} props.stripePublishableKey - The Stripe publishable key
 * @param {Function} props.onStripeInitialized - The function to call when Stripe is initialized
 * @param {boolean} props.hasHandledCardPayment - Whether the card payment has been handled
 * @param {Object} props.defaultPaymentMethod - The default payment method
 * @param {boolean} props.askShippingDetails - Whether to ask for shipping details
 * @param {boolean} props.showPickUplocation - Whether to show the pickup location
 * @param {string} props.totalPrice - The total price
 * @param {string} props.locale - The locale
 * @param {Object} props.listingLocation - The listing location
 * @param {Object} props.listingLocation.building - The building
 * @param {Object} props.listingLocation.address - The address
 * @param {boolean} props.isBooking - Whether the booking is in progress
 * @param {boolean} props.isFuzzyLocation - Whether the location is fuzzy
 * @param {Object} props.intl - The intl object
 */
class StripePaymentForm extends Component {
  constructor(props) {
    super(props);
    this.state = initialState;
    this.updateBillingDetailsToMatchShippingAddress = this.updateBillingDetailsToMatchShippingAddress.bind(
      this
    );
    this.handleCardValueChange = this.handleCardValueChange.bind(this);
    this.handleSubmit = this.handleSubmit.bind(this);
    this.paymentForm = this.paymentForm.bind(this);
    this.initializeStripeElement = this.initializeStripeElement.bind(this);
    this.handleStripeElementRef = this.handleStripeElementRef.bind(this);
    this.changePaymentMethod = this.changePaymentMethod.bind(this);
    this.finalFormAPI = null;
    this.cardContainer = null;
    
    // Change guards to prevent unnecessary callbacks
    this.lastValuesJSON = '';
    this.lastEffectiveInvalid = undefined;
    this.reportedMounted = false;
<<<<<<< HEAD
    this.loggedPaymentIntent = false;
  }

  // ✅ 5) Stream form values to parent on every change
  componentDidUpdate(prevProps, prevState) {
    // Extract current form values from final-form
    const values = this.finalFormAPI?.getState?.()?.values || {};
    
    // Map to customer fields
    const mapped = {
      customerName: values.name || '',
      customerStreet: values.addressLine1 || values.billing?.addressLine1 || '',
      customerStreet2: values.addressLine2 || values.billing?.addressLine2 || '',
      customerCity: values.city || values.billing?.city || '',
      customerState: values.state || values.billing?.state || '',
      customerZip: values.postal || values.billing?.postal || '',
      customerEmail: values.email || '',
      customerPhone: values.phone || '',
    };
    
    // Only call if values changed
    const json = JSON.stringify(mapped);
    if (json !== this.lastValuesJSON) {
      this.lastValuesJSON = json;
      const onValuesChange = this.props && this.props.onFormValuesChange;
      if (typeof onValuesChange === 'function') {
        onValuesChange(mapped);
      }
    }
  }

=======
  }

>>>>>>> b9241716
  componentDidMount() {
    // SSR/boot safety: gate Stripe init
    if (typeof window !== 'undefined' && window.Stripe && this.props.stripePublishableKey) {
      const publishableKey = this.props.stripePublishableKey;
      const {
        onStripeInitialized,
        hasHandledCardPayment,
        defaultPaymentMethod,
        loadingData,
      } = this.props;
      this.stripe = window.Stripe(publishableKey);
      onStripeInitialized(this.stripe);

      if (!(hasHandledCardPayment || defaultPaymentMethod || loadingData)) {
        this.initializeStripeElement();
      }
    }
  }

  componentWillUnmount() {
    if (this.card) {
      this.card.removeEventListener('change', this.handleCardValueChange);
      this.card.unmount();
      this.card = null;
    }
    
    // Notify parent that Stripe element is unmounted and reset guard
    if (this.props.onStripeElementMounted) {
      this.props.onStripeElementMounted(false);
    }
    this.reportedMounted = false;
  }

  initializeStripeElement(element) {
    const elements = this.stripe.elements(stripeElementsOptions);

    if (!this.card) {
      this.card = elements.create('card', { style: cardStyles });
      
      // Ensure the target element exists before mounting
      const targetElement = element || this.cardContainer;
      if (!targetElement) {
        console.warn('[Stripe] No target element available for mounting');
        return;
      }
      
      this.card.mount(targetElement);
      this.card.addEventListener('change', this.handleCardValueChange);
      
      // Notify parent that Stripe element is mounted (only once)
      if (!this.reportedMounted) {
        this.reportedMounted = true;
<<<<<<< HEAD
        // TDZ-safe: extract function before calling
        const onMounted = this.props && this.props.onStripeElementMounted;
        if (typeof onMounted === 'function') {
          onMounted(true);
        }
        
        // Log Stripe Elements mount (dev only)
        if (process.env.NODE_ENV !== 'production') {
          const pi = this.props.paymentIntent;
          const clientSecretTail = pi?.client_secret ? `...${pi.client_secret.slice(-10)}` : 'none';
          // eslint-disable-next-line no-console
          console.debug('[Stripe] 🎯 Elements mounted with clientSecret:', clientSecretTail);
        }
=======
        this.props.onStripeElementMounted?.(true);
>>>>>>> b9241716
      }
      
      // EventListener is the only way to simulate breakpoints with Stripe.
      window.addEventListener('resize', () => {
        if (this.card) {
          if (window.innerWidth < 768) {
            this.card.update({ style: { base: { fontSize: '14px', lineHeight: '24px' } } });
          } else {
            this.card.update({ style: { base: { fontSize: '18px', lineHeight: '24px' } } });
          }
        }
      });
    }
  }

  updateBillingDetailsToMatchShippingAddress(shouldFill) {
    const formApi = this.finalFormAPI;
    const values = formApi.getState()?.values || {};
    formApi.batch(() => {
      formApi.change('name', shouldFill ? values.recipientName : '');
      formApi.change('addressLine1', shouldFill ? values.recipientAddressLine1 : '');
      formApi.change('addressLine2', shouldFill ? values.recipientAddressLine2 : '');
      formApi.change('postal', shouldFill ? values.recipientPostal : '');
      formApi.change('city', shouldFill ? values.recipientCity : '');
      formApi.change('state', shouldFill ? values.recipientState : '');
      formApi.change('country', shouldFill ? values.recipientCountry : '');
    });
  }

  changePaymentMethod(changedTo) {
    if (this.card && changedTo === 'defaultCard') {
      this.card.removeEventListener('change', this.handleCardValueChange);
      this.card.unmount();
      this.card = null;
      this.setState({ cardValueValid: false });
    }
    this.setState({ paymentMethod: changedTo });
    if (changedTo === 'defaultCard' && this.finalFormAPI) {
      this.finalFormAPI.change('sameAddressCheckbox', undefined);
    } else if (changedTo === 'replaceCard' && this.finalFormAPI) {
      this.finalFormAPI.change('sameAddressCheckbox', ['sameAddress']);
      this.updateBillingDetailsToMatchShippingAddress(true);
    }
  }

  handleStripeElementRef(el) {
    this.cardContainer = el;
    if (this.stripe && el) {
      this.initializeStripeElement(el);
    }
  }

  handleCardValueChange(event) {
    const { intl, onPaymentElementChange } = this.props;
    const { error, complete } = event;

    const postalCode = event.value.postalCode;
    if (this.finalFormAPI) {
      this.finalFormAPI.change('postal', postalCode);
    }

    // Call payment element change callback
    if (onPaymentElementChange) {
      onPaymentElementChange(!!complete);
      console.log('[Stripe] PaymentElement complete:', complete);
    }

    this.setState(prevState => {
      return {
        error: error ? stripeErrorTranslation(intl, error) : null,
        cardValueValid: complete,
      };
    });
  }
  handleSubmit(values) {
    const {
      onSubmit,
      inProgress,
      formId,
      hasHandledCardPayment,
      defaultPaymentMethod,
      submitDisabled,
    } = this.props;
    const { initialMessage } = values;
    const { cardValueValid, paymentMethod } = this.state;
    const hasDefaultPaymentMethod = defaultPaymentMethod?.id;
    const selectedPaymentMethod = getPaymentMethod(paymentMethod, hasDefaultPaymentMethod);
    const { onetimePaymentNeedsAttention } = checkOnetimePaymentFields(
      cardValueValid,
      selectedPaymentMethod,
      hasDefaultPaymentMethod,
      hasHandledCardPayment
    );

    // Prevent double submit: early-return if submitDisabled (belt & suspenders)
    if (submitDisabled) {
      return;
    }

    if (inProgress || onetimePaymentNeedsAttention) {
      // Already submitting or card value incomplete/invalid
      return;
    }

    // Extract raw form values
    const rawBilling = values.billing || {};
    const rawShipping = values.shipping || {};
    
    // Normalize addresses (happens before mapping & submit)
    const billing = normalizeAddress(rawBilling);
    const shipping = values.shippingSameAsBilling
      ? normalizeAddress({ ...values.billing, phone: values.billing?.phone || values.shipping?.phone })
      : normalizeAddress(rawShipping);
    
    // Optional: block PO Boxes for couriers (UPS/FedEx). Route to USPS if needed.
    const isPOBox = /^(P(OST)?\.?\s*O(FFICE)?\.?\s*BOX)\b/i.test((shipping.line1 || '').toUpperCase());
    if (isPOBox) {
      throw new Error('PO Boxes are not supported for courier shipping. Please enter a street address.');
    }
    
    // Map to service-specific formats
    const billingForStripe = mapToStripeBilling(billing);
    const shippingForCourier = mapToShippo({ ...shipping, line2: shipping.line2 || undefined });

    // Map nested form values to flat structure expected by CheckoutPageWithPayment
    const mappedFormValues = {
      // Customer fields from shipping (primary) or billing (fallback)
      customerName: shipping.name || billing.name || '',
      customerStreet: shipping.line1 || billing.line1 || '',
      customerStreet2: shipping.line2 || billing.line2 || '',
      customerCity: shipping.city || billing.city || '',
      customerState: shipping.state || billing.state || '',
      customerZip: shipping.postalCode || billing.postalCode || '',
      customerEmail: shipping.email || billing.email || '',
      customerPhone: shipping.phone || billing.phone || '',
      
      // Include original nested structure for backward compatibility
      billing: rawBilling,
      shipping: rawShipping,
      shippingSameAsBilling: values.shippingSameAsBilling || false,
    };

    // Debug logging for form submission
    if (__DEV__) {
      console.log('[StripePaymentForm] Submit - Raw form values:', {
        billing: rawBilling,
        shipping: rawShipping,
        shippingSameAsBilling: values.shippingSameAsBilling
      });
      console.log('[StripePaymentForm] Submit - Normalized values:', {
        billing: billing,
        shipping: shipping
      });
      console.log('[StripePaymentForm] Submit - Mapped customer values:', {
        customerName: mappedFormValues.customerName,
        customerStreet: mappedFormValues.customerStreet,
        customerZip: mappedFormValues.customerZip,
        customerPhone: mappedFormValues.customerPhone
      });
    }

    // Build customer protected data and merge into params
    const customerPD = mapToCustomerProtectedData(values);
    const nextProtectedData = { ...customerPD };
    
    // Verify required address fields are present
    if (__DEV__) {
      // eslint-disable-next-line no-console
      console.log('[StripePaymentForm] onSubmit protectedData keys:', Object.keys(nextProtectedData));
      console.log('[StripePaymentForm] customerStreet:', nextProtectedData.customerStreet);
      console.log('[StripePaymentForm] customerZip:', nextProtectedData.customerZip);
    }
    
    // Assert required fields and abort if missing
    if (!nextProtectedData.customerStreet?.trim() || !nextProtectedData.customerZip?.trim()) {
      const missingFields = [];
      if (!nextProtectedData.customerStreet?.trim()) missingFields.push('Street Address');
      if (!nextProtectedData.customerZip?.trim()) missingFields.push('ZIP Code');
      
      throw new Error(`Please fill in the required address fields: ${missingFields.join(', ')}`);
    }

<<<<<<< HEAD
    // Debug logging for form submission (production-safe, browser-safe)
    if (__DEV__) {
      try {
        console.log('[StripePaymentForm] Submit - Form values with PD:', formValuesWithPD);
        if (ADDR_ENABLED) {
          console.log('[StripePaymentForm] Submit - Mapped customer PD:', customerPD);
        }
      } catch (_) {
        // never block submission on logging
      }
    }

=======
>>>>>>> b9241716
    const params = {
      message: initialMessage ? initialMessage.trim() : null,
      card: this.card,
      formId,
      formValues: mappedFormValues,
      protectedData: nextProtectedData,
      paymentMethod: getPaymentMethod(
        paymentMethod,
        ensurePaymentMethodCard(defaultPaymentMethod).id
      ),
      billingAddress: billingForStripe,
      shippingAddress: shippingForCourier,
      // Also provide normalized objects for any custom logic
      normalizedBilling: billing,
      normalizedShipping: shipping,
    };
    onSubmit(params);
  }

  paymentForm(formRenderProps) {
    const {
      className,
      rootClassName,
      inProgress: submitInProgress,
      loadingData,
      formId,
      authorDisplayName,
      showInitialMessageInput,
      intl,
      initiateOrderError,
      confirmCardPaymentError,
      confirmPaymentError,
      invalid,
      handleSubmit,
      form: formApi,
      hasHandledCardPayment,
      defaultPaymentMethod,
      listingLocation,
      askShippingDetails,
      showPickUplocation,
      totalPrice,
      locale,
      stripePublishableKey,
      marketplaceName,
      isBooking,
      isFuzzyLocation,
      values,
      errors,
      submitFailed,
      hasValidationErrors,
      dirtySinceLastSubmit,
    } = formRenderProps;

    // Detailed form validation logging (avoid printing huge objects)
    console.log('[Form] invalid:', invalid, 'hasValidationErrors:', hasValidationErrors, 'errors keys:', Object.keys(errors||{}));

    this.finalFormAPI = formApi;

    // Compute effective validity (ignore address errors if external form handles them)
    const requireInPaymentForm = this.props.requireInPaymentForm ?? true;
    const hasAddressErrors = !!(errors?.billing || errors?.shipping);
    const effectiveInvalid = requireInPaymentForm ? invalid : (invalid && !hasAddressErrors);

    // 🔒 bubble validity only when it changes
    if (effectiveInvalid !== this.lastEffectiveInvalid) {
      this.lastEffectiveInvalid = effectiveInvalid;
<<<<<<< HEAD
      // TDZ-safe: extract function before calling
      const onValidityChange = this.props && this.props.onFormValidityChange;
      if (typeof onValidityChange === 'function') {
        onValidityChange(!effectiveInvalid);
      }
=======
      this.props.onFormValidityChange?.(!effectiveInvalid);
>>>>>>> b9241716
    }

    // 🔒 bubble values only when they change
    const nextJSON = JSON.stringify(values || {});
    if (nextJSON !== this.lastValuesJSON) {
      this.lastValuesJSON = nextJSON;
      
<<<<<<< HEAD
      // Guard against undefined nested objects
      const safeShipping = values.shipping || {};
      const safeBilling = values.billing || {};
      
      // Map nested form values to flat structure expected by CheckoutPageWithPayment
      const mappedValues = {
        // Customer fields from shipping (primary) or billing (fallback)
        customerName: safeShipping.name || safeBilling.name || '',
        customerStreet: safeShipping.line1 || safeBilling.line1 || '',
        customerStreet2: safeShipping.line2 || safeBilling.line2 || '',
        customerCity: safeShipping.city || safeBilling.city || '',
        customerState: safeShipping.state || safeBilling.state || '',
        customerZip: safeShipping.postalCode || safeBilling.postalCode || '',
        customerEmail: safeShipping.email || safeBilling.email || '',
        customerPhone: safeShipping.phone || safeBilling.phone || '',
        
        // Include original nested structure for backward compatibility
        billing: safeBilling,
        shipping: safeShipping,
=======
      // Map nested form values to flat structure expected by CheckoutPageWithPayment
      const mappedValues = {
        // Customer fields from shipping (primary) or billing (fallback)
        customerName: values.shipping?.name || values.billing?.name || '',
        customerStreet: values.shipping?.line1 || values.billing?.line1 || '',
        customerStreet2: values.shipping?.line2 || values.billing?.line2 || '',
        customerCity: values.shipping?.city || values.billing?.city || '',
        customerState: values.shipping?.state || values.billing?.state || '',
        customerZip: values.shipping?.postalCode || values.billing?.postalCode || '',
        customerEmail: values.shipping?.email || values.billing?.email || '',
        customerPhone: values.shipping?.phone || values.billing?.phone || '',
        
        // Include original nested structure for backward compatibility
        billing: values.billing || {},
        shipping: values.shipping || {},
>>>>>>> b9241716
        shippingSameAsBilling: values.shippingSameAsBilling || false,
      };
      
      // Debug logging for form values
      if (__DEV__) {
        console.log('[StripePaymentForm] Raw form values:', {
          billing: values.billing,
          shipping: values.shipping,
          shippingSameAsBilling: values.shippingSameAsBilling
        });
        console.log('[StripePaymentForm] Mapped customer values:', {
          customerName: mappedValues.customerName,
          customerStreet: mappedValues.customerStreet,
          customerZip: mappedValues.customerZip,
          customerPhone: mappedValues.customerPhone
        });
      }
      
<<<<<<< HEAD
      // TDZ-safe: extract function before calling
      const onValuesChange = this.props && this.props.onFormValuesChange;
      if (typeof onValuesChange === 'function') {
        onValuesChange(mappedValues);
      }
=======
      this.props.onFormValuesChange?.(mappedValues);
>>>>>>> b9241716
    }

    const ensuredDefaultPaymentMethod = ensurePaymentMethodCard(defaultPaymentMethod);
    const billingDetailsNeeded = !(hasHandledCardPayment || confirmPaymentError);

    const { cardValueValid, paymentMethod } = this.state;
    const hasDefaultPaymentMethod = ensuredDefaultPaymentMethod.id;
    const selectedPaymentMethod = getPaymentMethod(paymentMethod, hasDefaultPaymentMethod);
    const { onetimePaymentNeedsAttention, showOnetimePaymentFields } = checkOnetimePaymentFields(
      cardValueValid,
      selectedPaymentMethod,
      hasDefaultPaymentMethod,
      hasHandledCardPayment
    );

    const submitDisabled = this.props.submitDisabled;   // single source of truth
    const hasCardError = this.state.error && !submitInProgress;
    const hasPaymentErrors = confirmCardPaymentError || confirmPaymentError;
    const classes = classNames(rootClassName || css.root, className);
    const cardClasses = classNames(css.card, {
      [css.cardSuccess]: this.state.cardValueValid,
      [css.cardError]: hasCardError,
    });

    // Note: totalPrice might not be available initially
    // when speculateTransaction call is in progress.
    const totalPriceMaybe = totalPrice || '';

    // TODO: confirmCardPayment can create all kinds of errors.
    // Currently, we provide translation support for one:
    // https://stripe.com/docs/error-codes
    const piAuthenticationFailure = 'payment_intent_authentication_failure';
    const paymentErrorMessage =
      confirmCardPaymentError && confirmCardPaymentError.code === piAuthenticationFailure
        ? intl.formatMessage({ id: 'StripePaymentForm.confirmCardPaymentError' })
        : confirmCardPaymentError
        ? confirmCardPaymentError.message
        : confirmPaymentError
        ? intl.formatMessage({ id: 'StripePaymentForm.confirmPaymentError' })
        : intl.formatMessage({ id: 'StripePaymentForm.genericError' });

    const billingDetailsNameLabel = intl.formatMessage({
      id: 'StripePaymentForm.billingDetailsNameLabel',
    });

    const billingDetailsNamePlaceholder = intl.formatMessage({
      id: 'StripePaymentForm.billingDetailsNamePlaceholder',
    });

    const messagePlaceholder = intl.formatMessage(
      { id: 'StripePaymentForm.messagePlaceholder' },
      { name: authorDisplayName }
    );

    const messageOptionalText = intl.formatMessage({
      id: 'StripePaymentForm.messageOptionalText',
    });

    const initialMessageLabel = intl.formatMessage(
      { id: 'StripePaymentForm.messageLabel' },
      { messageOptionalText: messageOptionalText }
    );

    // Asking billing address is recommended in PaymentIntent flow.
    // In CheckoutPage, we send name and email as billing details, but address only if it exists.
    const billingAddress = (
      <StripePaymentAddress
        intl={intl}
        form={formApi}
        fieldId={formId}
        card={this.card}
        locale={locale}
      />
    );

    const hasStripeKey = stripePublishableKey;

    const handleSameAddressCheckbox = event => {
      const checked = event.target.checked;
      this.updateBillingDetailsToMatchShippingAddress(checked);
    };
    const isBookingYesNo = isBooking ? 'yes' : 'no';

    return hasStripeKey ? (
      <Form className={classes} onSubmit={handleSubmit} enforcePagePreloadFor="OrderDetailsPage">
        {billingDetailsNeeded && !loadingData ? (
          <React.Fragment>
            {hasDefaultPaymentMethod ? (
              <PaymentMethodSelector
                cardClasses={cardClasses}
                formId={formId}
                defaultPaymentMethod={ensuredDefaultPaymentMethod}
                changePaymentMethod={this.changePaymentMethod}
                handleStripeElementRef={this.handleStripeElementRef}
                hasCardError={hasCardError}
                error={this.state.error}
                paymentMethod={selectedPaymentMethod}
                intl={intl}
                marketplaceName={marketplaceName}
              />
            ) : (
              <React.Fragment>
                <Heading as="h3" rootClassName={css.heading}>
                  <FormattedMessage id="StripePaymentForm.paymentHeading" />
                </Heading>
                <OneTimePaymentWithCardElement
                  cardClasses={cardClasses}
                  formId={formId}
                  handleStripeElementRef={this.handleStripeElementRef}
                  hasCardError={hasCardError}
                  error={this.state.error}
                  intl={intl}
                  marketplaceName={marketplaceName}
                />
              </React.Fragment>
            )}

            {showOnetimePaymentFields ? (
              <div className={css.billingDetails}>
                {/* Billing Address */}
                <AddressForm
                  namespace="billing"
                  title="Billing details"
                  requiredFields={{ name: true, line1: true, city: true, state: true, postalCode: true, country: true, email: true, phone: true }}
                  countryAfterZipForUSCA
                />

                {/* Shipping Address */}
                <ShippingSection intl={intl} css={css} />
              </div>
            ) : null}
          </React.Fragment>
        ) : loadingData ? (
          <p className={css.spinner}>
            <IconSpinner />
          </p>
        ) : null}

        {initiateOrderError ? (
          <span className={css.errorMessage}>{initiateOrderError.message}</span>
        ) : null}
        {showInitialMessageInput ? (
          <div>
            <Heading as="h3" rootClassName={css.heading}>
              <FormattedMessage id="StripePaymentForm.messageHeading" />
            </Heading>

            <FieldTextInput
              type="textarea"
              id={`${formId}-message`}
              name="initialMessage"
              label={initialMessageLabel}
              placeholder={messagePlaceholder}
              className={css.message}
            />
          </div>
        ) : null}
        <div className={css.submitContainer}>
          {hasPaymentErrors ? (
            <span className={css.errorMessage}>{paymentErrorMessage}</span>
          ) : null}
          <PrimaryButton
            className={classNames(css.submitButton, { [css.submitButtonDisabled]: submitDisabled })}
            type="submit"
            inProgress={this.props.submitInProgress}  // just a spinner flag, not a gate
            disabled={submitDisabled}
            aria-disabled={submitDisabled}
          >
            {billingDetailsNeeded ? (
              <FormattedMessage
                id="StripePaymentForm.submitPaymentInfo"
                values={{ totalPrice: totalPriceMaybe, isBooking: isBookingYesNo }}
              />
            ) : (
              <FormattedMessage
                id="StripePaymentForm.submitConfirmPaymentInfo"
                values={{ totalPrice: totalPriceMaybe, isBooking: isBookingYesNo }}
              />
            )}
          </PrimaryButton>
          
          {/* Customer field validation errors */}
          {invalid && errors ? (
            <div style={{ marginTop: 8, fontSize: 12, color: '#d32f2f' }}>
              {errors.customerName && <div>• {errors.customerName}</div>}
              {errors.customerStreet && <div>• {errors.customerStreet}</div>}
              {errors.customerCity && <div>• {errors.customerCity}</div>}
              {errors.customerState && <div>• {errors.customerState}</div>}
              {errors.customerZip && <div>• {errors.customerZip}</div>}
              {errors.customerEmail && <div>• {errors.customerEmail}</div>}
              {errors.customerPhone && <div>• {errors.customerPhone}</div>}
              {/* Show other errors if no customer field errors */}
              {!errors.customerName && !errors.customerStreet && !errors.customerCity && 
               !errors.customerState && !errors.customerZip && !errors.customerEmail && 
               !errors.customerPhone && Object.keys(errors).length > 0 && (
                <div>Form invalid. First error: <code>{Object.keys(errors)[0]}</code> → <code>{errors[Object.keys(errors)[0]]}</code></div>
              )}
            </div>
          ) : null}
          
          <p className={css.paymentInfo}>
            <FormattedMessage
              id="StripePaymentForm.submitConfirmPaymentFinePrint"
              values={{ isBooking: isBookingYesNo, name: authorDisplayName }}
            />
          </p>
        </div>
      </Form>
    ) : (
      <div className={css.missingStripeKey}>
        <FormattedMessage id="StripePaymentForm.missingStripeKey" />
      </div>
    );
  }

  render() {
<<<<<<< HEAD
    const { onSubmit, paymentIntent, ...rest } = this.props;
    
    // Log paymentIntent presence once
    if (!this.loggedPaymentIntent && paymentIntent) {
      console.log('[STRIPE_FORM] paymentIntent present:', !!paymentIntent);
      this.loggedPaymentIntent = true;
    }
=======
    const { onSubmit, ...rest } = this.props;
>>>>>>> b9241716
    
    // Deep merge initial values to avoid nuking nested fields from previous drafts
    const defaultInitialValues = {
      sameAsBilling: false,
      shippingSameAsBilling: false,
      billing: {
        country: 'US',
        state: '',
        postalCode: '',
        name: '',
        line1: '',
        line2: '',
        city: '',
        email: '',
        phone: ''
      },
      shipping: {
        country: 'US',
        state: '',
        postalCode: '',
        name: '',
        line1: '',
        line2: '',
        city: '',
        email: '',
        phone: ''
      },
      // Legacy fields for backward compatibility
      customerName: '',
      customerStreet: '',
      customerStreet2: '',
      customerCity: '',
      customerState: '',
      customerZip: '',
      customerEmail: '',
      customerPhone: '',
    };
    
    // Deep merge with any existing initial values
    const initialValues = {
      ...defaultInitialValues,
      ...(rest.initialValues || {}),
      billing: {
        ...defaultInitialValues.billing,
        ...(rest.initialValues?.billing || {})
      },
      shipping: {
        ...defaultInitialValues.shipping,
        ...(rest.initialValues?.shipping || {})
      }
    };
    
    const validate = values => {
      const errors = {};
      
      // Only validate billing/shipping if they're collected within this form
      if (this.props.requireInPaymentForm) {
        const billErr = validateAddress(values.billing || {}, { requirePhone: false });
        if (Object.keys(billErr).length) errors.billing = billErr;
        if (!values.shippingSameAsBilling) {
          const shipErr = validateAddress(values.shipping || {}, { requirePhone: true });
          if (Object.keys(shipErr).length) errors.shipping = shipErr;
        }
      }
      
      // Validate required customer fields for protectedData
      const shipping = values.shipping || {};
      const billing = values.billing || {};
      const effectiveShipping = values.shippingSameAsBilling ? billing : shipping;
      
      // Required fields validation
      if (!effectiveShipping.name?.trim()) {
        errors.customerName = 'Name is required';
      }
      if (!effectiveShipping.line1?.trim()) {
        errors.customerStreet = 'Street address is required';
      }
      if (!effectiveShipping.city?.trim()) {
        errors.customerCity = 'City is required';
      }
      if (!effectiveShipping.state?.trim()) {
        errors.customerState = 'State is required';
      }
      if (!effectiveShipping.postalCode?.trim()) {
        errors.customerZip = 'ZIP code is required';
      } else if (!/^\d{5,}$/.test(effectiveShipping.postalCode.trim())) {
        errors.customerZip = 'ZIP code must be at least 5 digits';
      }
      if (!effectiveShipping.email?.trim()) {
        errors.customerEmail = 'Email is required';
      } else if (!/^[^\s@]+@[^\s@]+\.[^\s@]+$/.test(effectiveShipping.email.trim())) {
        errors.customerEmail = 'Please enter a valid email address';
      }
      if (!effectiveShipping.phone?.trim()) {
        errors.customerPhone = 'Phone number is required';
      } else {
        const phone = effectiveShipping.phone.trim();
        // Accept E.164 format (+1234567890) or 10-digit US format
        if (!/^\+1\d{10}$/.test(phone) && !/^\d{10}$/.test(phone)) {
          errors.customerPhone = 'Please enter a valid phone number (10 digits or E.164 format)';
        }
      }
      
      return errors;
    };

    return <FinalForm onSubmit={this.handleSubmit} validate={validate} initialValues={initialValues} {...rest} render={this.paymentForm} />;
  }
}

export default injectIntl(StripePaymentForm);<|MERGE_RESOLUTION|>--- conflicted
+++ resolved
@@ -27,11 +27,7 @@
 import ShippingDetails from '../ShippingDetails/ShippingDetails';
 
 import css from './StripePaymentForm.module.css';
-<<<<<<< HEAD
-import { __DEV__, ADDR_ENABLED } from '../../../util/envFlags';
-=======
 import { __DEV__ } from '../../../util/envFlags';
->>>>>>> b9241716
 
 // Extract a single string from either shipping.* or billing.* based on shippingSameAsBilling
 const pickFromShippingOrBilling = (values, field) => {
@@ -47,22 +43,6 @@
 const mapToCustomerProtectedData = (values) => {
   // AddressForm typical keys: name, line1, line2, city, state, postalCode, phone, email
   const v = values || {};
-<<<<<<< HEAD
-  // Ensure nested objects default to {} to prevent undefined errors
-  const safeValues = {
-    ...v,
-    shipping: v.shipping || {},
-    billing: v.billing || {},
-  };
-  const customerName   = pickFromShippingOrBilling(safeValues, 'name');
-  const customerStreet = pickFromShippingOrBilling(safeValues, 'line1');
-  const customerStreet2= pickFromShippingOrBilling(safeValues, 'line2');
-  const customerCity   = pickFromShippingOrBilling(safeValues, 'city');
-  const customerState  = pickFromShippingOrBilling(safeValues, 'state');
-  const customerZip    = pickFromShippingOrBilling(safeValues, 'postalCode');
-  const customerPhone  = pickFromShippingOrBilling(safeValues, 'phone');
-  const customerEmail  = pickFromShippingOrBilling(safeValues, 'email');
-=======
   const customerName   = pickFromShippingOrBilling(v, 'name');
   const customerStreet = pickFromShippingOrBilling(v, 'line1');
   const customerStreet2= pickFromShippingOrBilling(v, 'line2');
@@ -71,7 +51,6 @@
   const customerZip    = pickFromShippingOrBilling(v, 'postalCode');
   const customerPhone  = pickFromShippingOrBilling(v, 'phone');
   const customerEmail  = pickFromShippingOrBilling(v, 'email');
->>>>>>> b9241716
 
   const pd = {
     customerName,
@@ -88,10 +67,6 @@
     const filled = Object.entries(pd).filter(([_, val]) => !!val).map(([k]) => k);
     // eslint-disable-next-line no-console
     console.log('[StripePaymentForm] mapped customer PD:', pd, 'filled:', filled.length, filled);
-<<<<<<< HEAD
-    console.log('[StripePaymentForm] mapped ->', Object.keys(pd));
-=======
->>>>>>> b9241716
   }
   return pd;
 };
@@ -457,42 +432,8 @@
     this.lastValuesJSON = '';
     this.lastEffectiveInvalid = undefined;
     this.reportedMounted = false;
-<<<<<<< HEAD
-    this.loggedPaymentIntent = false;
-  }
-
-  // ✅ 5) Stream form values to parent on every change
-  componentDidUpdate(prevProps, prevState) {
-    // Extract current form values from final-form
-    const values = this.finalFormAPI?.getState?.()?.values || {};
-    
-    // Map to customer fields
-    const mapped = {
-      customerName: values.name || '',
-      customerStreet: values.addressLine1 || values.billing?.addressLine1 || '',
-      customerStreet2: values.addressLine2 || values.billing?.addressLine2 || '',
-      customerCity: values.city || values.billing?.city || '',
-      customerState: values.state || values.billing?.state || '',
-      customerZip: values.postal || values.billing?.postal || '',
-      customerEmail: values.email || '',
-      customerPhone: values.phone || '',
-    };
-    
-    // Only call if values changed
-    const json = JSON.stringify(mapped);
-    if (json !== this.lastValuesJSON) {
-      this.lastValuesJSON = json;
-      const onValuesChange = this.props && this.props.onFormValuesChange;
-      if (typeof onValuesChange === 'function') {
-        onValuesChange(mapped);
-      }
-    }
-  }
-
-=======
-  }
-
->>>>>>> b9241716
+  }
+
   componentDidMount() {
     // SSR/boot safety: gate Stripe init
     if (typeof window !== 'undefined' && window.Stripe && this.props.stripePublishableKey) {
@@ -545,23 +486,7 @@
       // Notify parent that Stripe element is mounted (only once)
       if (!this.reportedMounted) {
         this.reportedMounted = true;
-<<<<<<< HEAD
-        // TDZ-safe: extract function before calling
-        const onMounted = this.props && this.props.onStripeElementMounted;
-        if (typeof onMounted === 'function') {
-          onMounted(true);
-        }
-        
-        // Log Stripe Elements mount (dev only)
-        if (process.env.NODE_ENV !== 'production') {
-          const pi = this.props.paymentIntent;
-          const clientSecretTail = pi?.client_secret ? `...${pi.client_secret.slice(-10)}` : 'none';
-          // eslint-disable-next-line no-console
-          console.debug('[Stripe] 🎯 Elements mounted with clientSecret:', clientSecretTail);
-        }
-=======
         this.props.onStripeElementMounted?.(true);
->>>>>>> b9241716
       }
       
       // EventListener is the only way to simulate breakpoints with Stripe.
@@ -744,21 +669,6 @@
       throw new Error(`Please fill in the required address fields: ${missingFields.join(', ')}`);
     }
 
-<<<<<<< HEAD
-    // Debug logging for form submission (production-safe, browser-safe)
-    if (__DEV__) {
-      try {
-        console.log('[StripePaymentForm] Submit - Form values with PD:', formValuesWithPD);
-        if (ADDR_ENABLED) {
-          console.log('[StripePaymentForm] Submit - Mapped customer PD:', customerPD);
-        }
-      } catch (_) {
-        // never block submission on logging
-      }
-    }
-
-=======
->>>>>>> b9241716
     const params = {
       message: initialMessage ? initialMessage.trim() : null,
       card: this.card,
@@ -825,15 +735,7 @@
     // 🔒 bubble validity only when it changes
     if (effectiveInvalid !== this.lastEffectiveInvalid) {
       this.lastEffectiveInvalid = effectiveInvalid;
-<<<<<<< HEAD
-      // TDZ-safe: extract function before calling
-      const onValidityChange = this.props && this.props.onFormValidityChange;
-      if (typeof onValidityChange === 'function') {
-        onValidityChange(!effectiveInvalid);
-      }
-=======
       this.props.onFormValidityChange?.(!effectiveInvalid);
->>>>>>> b9241716
     }
 
     // 🔒 bubble values only when they change
@@ -841,27 +743,6 @@
     if (nextJSON !== this.lastValuesJSON) {
       this.lastValuesJSON = nextJSON;
       
-<<<<<<< HEAD
-      // Guard against undefined nested objects
-      const safeShipping = values.shipping || {};
-      const safeBilling = values.billing || {};
-      
-      // Map nested form values to flat structure expected by CheckoutPageWithPayment
-      const mappedValues = {
-        // Customer fields from shipping (primary) or billing (fallback)
-        customerName: safeShipping.name || safeBilling.name || '',
-        customerStreet: safeShipping.line1 || safeBilling.line1 || '',
-        customerStreet2: safeShipping.line2 || safeBilling.line2 || '',
-        customerCity: safeShipping.city || safeBilling.city || '',
-        customerState: safeShipping.state || safeBilling.state || '',
-        customerZip: safeShipping.postalCode || safeBilling.postalCode || '',
-        customerEmail: safeShipping.email || safeBilling.email || '',
-        customerPhone: safeShipping.phone || safeBilling.phone || '',
-        
-        // Include original nested structure for backward compatibility
-        billing: safeBilling,
-        shipping: safeShipping,
-=======
       // Map nested form values to flat structure expected by CheckoutPageWithPayment
       const mappedValues = {
         // Customer fields from shipping (primary) or billing (fallback)
@@ -877,7 +758,6 @@
         // Include original nested structure for backward compatibility
         billing: values.billing || {},
         shipping: values.shipping || {},
->>>>>>> b9241716
         shippingSameAsBilling: values.shippingSameAsBilling || false,
       };
       
@@ -896,15 +776,7 @@
         });
       }
       
-<<<<<<< HEAD
-      // TDZ-safe: extract function before calling
-      const onValuesChange = this.props && this.props.onFormValuesChange;
-      if (typeof onValuesChange === 'function') {
-        onValuesChange(mappedValues);
-      }
-=======
       this.props.onFormValuesChange?.(mappedValues);
->>>>>>> b9241716
     }
 
     const ensuredDefaultPaymentMethod = ensurePaymentMethodCard(defaultPaymentMethod);
@@ -1121,17 +993,7 @@
   }
 
   render() {
-<<<<<<< HEAD
-    const { onSubmit, paymentIntent, ...rest } = this.props;
-    
-    // Log paymentIntent presence once
-    if (!this.loggedPaymentIntent && paymentIntent) {
-      console.log('[STRIPE_FORM] paymentIntent present:', !!paymentIntent);
-      this.loggedPaymentIntent = true;
-    }
-=======
     const { onSubmit, ...rest } = this.props;
->>>>>>> b9241716
     
     // Deep merge initial values to avoid nuking nested fields from previous drafts
     const defaultInitialValues = {

<<<<<<< HEAD
import React, { useState, useRef, useEffect, useCallback, useMemo } from 'react';
=======
import React, { useState, useRef, useEffect, useCallback } from 'react';
>>>>>>> b9241716

// Import contexts and util modules
import { FormattedMessage, intlShape } from '../../util/reactIntl';
import { pathByRouteName } from '../../util/routes';
import { isValidCurrencyForTransactionProcess } from '../../util/fieldHelpers.js';
import { propTypes } from '../../util/types';
import { ensureTransaction } from '../../util/data';
import { createSlug } from '../../util/urlHelpers';
import { isTransactionInitiateListingNotFoundError } from '../../util/errors';
import { getProcess, isBookingProcessAlias } from '../../transactions/transaction';
import { selectStripeClientSecret } from './CheckoutPage.duck';
import { Elements } from '@stripe/react-stripe-js';
import { stripePromise } from '../../util/stripe';

// Import shared components (direct imports to avoid circular deps via barrel)
import { H3, H4 } from '../../components/Heading/Heading';
import NamedLink from '../../components/NamedLink/NamedLink';
import OrderBreakdown from '../../components/OrderBreakdown/OrderBreakdown';
import Page from '../../components/Page/Page';

import {
  bookingDatesMaybe,
  getBillingDetails,
  getFormattedTotalPrice,
  getShippingDetailsMaybe,
  getTransactionTypeData,
  hasDefaultPaymentMethod,
  hasPaymentExpired,
  hasTransactionPassedPendingPayment,
  processCheckoutWithPayment,
  setOrderPageInitialValues,
} from './CheckoutPageTransactionHelpers.js';
import { getErrorMessages } from './ErrorMessages';

import CustomTopbar from './CustomTopbar';
import StripePaymentForm from './StripePaymentForm/StripePaymentForm';
import DetailsSideCard from './DetailsSideCard';
import MobileListingImage from './MobileListingImage';
import MobileOrderBreakdown from './MobileOrderBreakdown';

import css from './CheckoutPage.module.css';
import { __DEV__ } from '../../util/envFlags';
<<<<<<< HEAD

// Import shared modules to break circular dependencies and avoid TDZ
import { 
  extractListingId, 
  normalizeISO, 
  buildOrderParams, 
  normalizeBookingDates 
} from './shared/orderParamsCore';
import { buildCheckoutSessionKey } from './shared/sessionKey';

// [DEBUG] one-shot logger
const __LOG_ONCE = new Set();
const logOnce = (key, ...args) => {
  if (!__LOG_ONCE.has(key)) {
    console.log(key, ...args);
    __LOG_ONCE.add(key);
  }
};
=======
>>>>>>> b9241716

// Stripe PaymentIntent statuses, where user actions are already completed
// https://stripe.com/docs/payments/payment-intents/status
const STRIPE_PI_USER_ACTIONS_DONE_STATUSES = ['processing', 'requires_capture', 'succeeded'];

// Payment charge options
const ONETIME_PAYMENT = 'ONETIME_PAYMENT';
const PAY_AND_SAVE_FOR_LATER_USE = 'PAY_AND_SAVE_FOR_LATER_USE';
const USE_SAVED_CARD = 'USE_SAVED_CARD';

function paymentFlow(selectedPaymentMethod, saveAfterOnetimePayment) {
  // Payment mode could be 'replaceCard', but without explicit saveAfterOnetimePayment flag,
  // we'll handle it as one-time payment
  return selectedPaymentMethod === 'defaultCard'
    ? USE_SAVED_CARD
    : saveAfterOnetimePayment
    ? PAY_AND_SAVE_FOR_LATER_USE
    : ONETIME_PAYMENT;
}

// Dev-safe helper: build protectedData from form/order data, omitting empty values.
const buildProtectedData = (formValues = {}, profileFallback = {}) => {
  const {
    customerName,
    customerStreet,
    customerCity,
    customerState,
    customerZip,
    customerEmail,
    customerPhone,
  } = formValues || {};

  // Allow profile phone as fallback only if form doesn't provide it
  const normalized = {
    ...(customerName && { customerName: customerName.trim() }),
    ...(customerStreet && { customerStreet: customerStreet.trim() }),
    ...(customerCity && { customerCity: customerCity.trim() }),
    ...(customerState && { customerState: customerState.trim() }),
    ...(customerZip && { customerZip: customerZip.trim() }),
    ...(customerEmail && { customerEmail: customerEmail.trim() }),
    ...((customerPhone || profileFallback.customerPhone) && {
      customerPhone: (customerPhone || profileFallback.customerPhone).trim(),
    }),
  };
  return normalized;
};

// Helper to build customer protectedData from shipping form
<<<<<<< HEAD
function buildCustomerPD(shipping, currentUser) {
  return {
    customerName: shipping?.recipientName || shipping?.name || '',
    customerStreet: shipping?.streetAddress || shipping?.street || '',
    customerStreet2: shipping?.streetAddress2 || shipping?.street2 || '',
    customerCity: shipping?.city || '',
    customerState: shipping?.state || '',
    customerZip: shipping?.zip || shipping?.postalCode || shipping?.zipCode || '',
    customerPhone: shipping?.phone || '',
    customerEmail: shipping?.email || currentUser?.attributes?.email || '',
  };
}

function capitalizeString(s) {
  return `${s.charAt(0).toUpperCase()}${s.substr(1)}`;
}
=======
const buildCustomerPD = (shipping, currentUser) => ({
  customerName: shipping?.recipientName || shipping?.name || '',
  customerStreet: shipping?.streetAddress || shipping?.street || '',
  customerStreet2: shipping?.streetAddress2 || shipping?.street2 || '',
  customerCity: shipping?.city || '',
  customerState: shipping?.state || '',
  customerZip: shipping?.zip || shipping?.postalCode || shipping?.zipCode || '',
  customerPhone: shipping?.phone || '',
  customerEmail: shipping?.email || currentUser?.attributes?.email || '',
});

const capitalizeString = s => `${s.charAt(0).toUpperCase()}${s.substr(1)}`;
>>>>>>> b9241716

/**
 * Prefix the properties of the chosen price variant as first level properties for the protected data of the transaction
 *
 * @example
 * const priceVariant = {
 *   name: 'something',
 * }
 *
 * will be returned as:
 * const priceVariant = {
 *   priceVariantName: 'something',
 * }
 *
 * @param {Object} priceVariant - The price variant object
 * @returns {Object} The price variant object with the properties prefixed with priceVariant*
 */
function prefixPriceVariantProperties(priceVariant) {
  if (!priceVariant) {
    return {};
  }

  const entries = Object.entries(priceVariant).map(([key, value]) => {
    return [`priceVariant${capitalizeString(key)}`, value];
  });
  return Object.fromEntries(entries);
}

/**
 * Construct orderParams object using pageData from session storage, shipping details, and optional payment params.
 * Note: This is used for both speculate transition and real transition
 *       - Speculate transition is called, when the the component is mounted. It's used to test if the data can go through the API validation
 *       - Real transition is made, when the user submits the StripePaymentForm.
 *
 * @param {Object} pageData data that's saved to session storage.
 * @param {Object} shippingDetails shipping address if applicable.
 * @param {Object} optionalPaymentParams (E.g. paymentMethod or setupPaymentMethodForSaving)
 * @param {Object} config app-wide configs. This contains hosted configs too.
 * @param {Object} formValues form values containing customer data
 * @returns orderParams.
 */
<<<<<<< HEAD
function getOrderParams(pageData = {}, shippingDetails = {}, optionalPaymentParams = {}, config = {}, formValues = {}) {
  // Validate required parameters
  if (!pageData || !config) {
    console.error('[getOrderParams] Missing required parameters:', { hasPageData: !!pageData, hasConfig: !!config });
    return null;
  }
=======
const getOrderParams = (pageData, shippingDetails, optionalPaymentParams, config, formValues = {}) => {
>>>>>>> b9241716
  const quantity = pageData.orderData?.quantity;
  const quantityMaybe = quantity ? { quantity } : {};
  const seats = pageData.orderData?.seats;
  const seatsMaybe = seats ? { seats } : {};
  const deliveryMethod = pageData.orderData?.deliveryMethod;
  const deliveryMethodMaybe = deliveryMethod ? { deliveryMethod } : {};
  // price variant data for fixed duration bookings
  const priceVariant = pageData.orderData?.priceVariant;
  const priceVariantMaybe = priceVariant ? prefixPriceVariantProperties(priceVariant) : {};

  const { listingType, unitType } = pageData?.listing?.attributes?.publicData || {};
  const currentUser = pageData?.currentUser;

  // Extract shipping details from the nested structure
  const shippingInfo = shippingDetails?.shippingDetails || {};
  const shippingAddress = shippingInfo?.address || {};

  // Manually construct protectedData with shipping and contact info
  const protectedDataMaybe = {
    protectedData: {
      // Customer info from formValues and shippingDetails (using correct field names)
      customerName: formValues.name || shippingInfo?.name || '',
      customerStreet: formValues.shipping?.street || shippingAddress?.line1 || '',
      customerStreet2: formValues.shipping?.street2 || '',
      customerCity: formValues.shipping?.city || shippingAddress?.city || '',
      customerState: formValues.shipping?.state || shippingAddress?.state || '',
      customerZip: formValues.shipping?.zip || shippingAddress?.postalCode || '',
      customerEmail: formValues.email || currentUser?.attributes?.email || '',
      customerPhone: formValues.phone || shippingInfo?.phoneNumber || '',

      // Provider info from currentUser
      providerName: currentUser?.attributes?.profile?.displayName || '',
      providerStreet: '', // Will be filled by provider in TransactionPanel
      providerCity: '',
      providerState: '',
      providerZip: '',
      providerEmail: currentUser?.attributes?.email || '',
      providerPhone: currentUser?.attributes?.profile?.protectedData?.phoneNumber || currentUser?.attributes?.profile?.publicData?.phoneNumber || '',

      // Additional transaction data
      ...getTransactionTypeData(listingType, unitType, config),
      ...deliveryMethodMaybe,
      ...priceVariantMaybe,
    },
  };

  // Log the constructed protected data for debugging
  console.log('[checkout] protectedData keys:', Object.keys(protectedDataMaybe.protectedData));
  console.log('📦 Raw shipping details:', shippingDetails);
  console.log('📦 Extracted shipping info:', shippingInfo);
  console.log('📦 Extracted shipping address:', shippingAddress);

  // These are the order parameters for the first payment-related transition
  const orderParams = {
    listingId: pageData?.listing?.id,
    ...deliveryMethodMaybe,
    ...quantityMaybe,
    ...seatsMaybe,
    ...bookingDatesMaybe(pageData.orderData?.bookingDates),
    ...protectedDataMaybe,
    ...optionalPaymentParams,
  };

  // Log the final orderParams for debugging
  console.log('📦 Final orderParams:', orderParams);

  return orderParams;
}

<<<<<<< HEAD
// Module-level cache to prevent speculation loops when loadInitialDataForStripePayments is called
const MODULE_SPEC_CACHE = { current: null };

function fetchSpeculatedTransactionIfNeeded(orderParams, pageData, fetchSpeculatedTransaction, prevKeyRef) {
=======
const fetchSpeculatedTransactionIfNeeded = (orderParams, pageData, fetchSpeculatedTransaction, prevKeyRef) => {
>>>>>>> b9241716
  const tx = pageData ? pageData.transaction : null;
  const pageDataListing = pageData.listing;
  const processName =
    tx?.attributes?.processName ||
    pageDataListing?.attributes?.publicData?.transactionProcessAlias?.split('/')[0];
  const txProcess = processName ? getProcess(processName) : null;

  // If transaction has passed payment-pending state, speculated tx is not needed.
  const shouldFetchSpeculatedTransaction =
    !!pageData?.listing?.id &&
    !!pageData.orderData &&
    !!txProcess &&
    !hasTransactionPassedPendingPayment(tx, txProcess);

  if (shouldFetchSpeculatedTransaction) {
    // Create a stable key based on parameters that should trigger a new fetch
    const specParams = JSON.stringify({
      listingId: pageData.listing.id,
      startDate: orderParams?.bookingStart,
      endDate: orderParams?.bookingEnd,
      quantity: orderParams?.quantity,
      shippingZip: (orderParams?.shippingDetails?.postalCode || '').trim().toUpperCase(),
      country: (orderParams?.shippingDetails?.country || 'US').toUpperCase(),
      transactionId: tx?.id,
    });

    // Only fetch if the key has changed (prevents loops)
    if (prevKeyRef.current !== specParams) {
      prevKeyRef.current = specParams;
      
      const processAlias = pageData.listing.attributes.publicData?.transactionProcessAlias;
      const transactionId = tx ? tx.id : null;
      const isInquiryInPaymentProcess =
<<<<<<< HEAD
        tx?.attributes?.lastTransition === txProcess.transitions.INQUIRE;

      const requestTransition = isInquiryInPaymentProcess
        ? txProcess.transitions.REQUEST_PAYMENT_AFTER_INQUIRY
        : txProcess.transitions.REQUEST_PAYMENT;
      const isPrivileged = txProcess.isPrivileged(requestTransition);
=======
        tx?.attributes?.lastTransition === process.transitions.INQUIRE;

      const requestTransition = isInquiryInPaymentProcess
        ? process.transitions.REQUEST_PAYMENT_AFTER_INQUIRY
        : process.transitions.REQUEST_PAYMENT;
      const isPrivileged = process.isPrivileged(requestTransition);
>>>>>>> b9241716

      fetchSpeculatedTransaction(
        orderParams,
        processAlias,
        transactionId,
        requestTransition,
        isPrivileged
      );
    }
  }
}

/**
 * Load initial data for the page
 *
 * Since the data for the checkout is not passed in the URL (there
 * might be lots of options in the future), we must pass in the data
 * some other way. Currently the ListingPage sets the initial data
 * for the CheckoutPage's Redux store.
 *
 * For some cases (e.g. a refresh in the CheckoutPage), the Redux
 * store is empty. To handle that case, we store the received data
 * to window.sessionStorage and read it from there if no props from
 * the store exist.
 *
 * This function also sets of fetching the speculative transaction
 * based on this initial data.
 */
export function loadInitialDataForStripePayments({
  pageData,
  fetchSpeculatedTransaction,
  fetchStripeCustomer,
  config,
}) {
  // Fetch currentUser with stripeCustomer entity
  fetchStripeCustomer();

  // Fetch speculated transaction for showing price in order breakdown
  const shippingDetails = {};
  console.log('📬 shippingDetails in loadInitialData:', shippingDetails);
  const optionalPaymentParams = {};
  const orderParams = getOrderParams(pageData, shippingDetails, optionalPaymentParams, config);

<<<<<<< HEAD
  // Validate orderParams before proceeding
  if (!orderParams) {
    console.warn('[loadInitialData] getOrderParams returned null, skipping speculation');
    return;
  }

  // Use module-level cache to prevent duplicate calls across function invocations
  fetchSpeculatedTransactionIfNeeded(orderParams, pageData, fetchSpeculatedTransaction, MODULE_SPEC_CACHE);
}

async function handleSubmit(values, txProcess, props, stripe, submitting, setSubmitting) {
=======
  // Use a more robust guard to prevent duplicate calls
  const prevKeyRef = { current: null };
  fetchSpeculatedTransactionIfNeeded(orderParams, pageData, fetchSpeculatedTransaction, prevKeyRef);
};

const handleSubmit = async (values, process, props, stripe, submitting, setSubmitting) => {
>>>>>>> b9241716
  if (submitting) {
    return;
  }
  setSubmitting(true);

  const {
    history,
    config,
    routeConfiguration,
    speculativeTransaction,  // ← FIXED: Use new prop name
    currentUser,
    stripeCustomerFetched,
    paymentIntent,
    dispatch,
    onInitiateOrder,
    onConfirmCardPayment,
    onConfirmPayment,
    onSendMessage,
    onSavePaymentMethod,
    onSubmitCallback,
    pageData,
    setPageData,
    sessionStorageKey,
    getDiscountedPriceFromVariants,
  } = props;

  const { card, message, paymentMethod: selectedPaymentMethod, formValues } = values;

  // 🌐 DEBUG: Check if pageData and booking dates are coming through
  console.log("🧪 DEBUG pageData:", pageData);
  console.log("🧪 DEBUG pageData.orderData:", pageData?.orderData);

  const bookingStart = pageData?.orderData?.bookingDates?.bookingStart;
  const bookingEnd = pageData?.orderData?.bookingDates?.bookingEnd;

  console.log("🕓 DEBUG bookingStart:", bookingStart);
  console.log("🕓 DEBUG bookingEnd:", bookingEnd);

  if (!bookingStart || !bookingEnd) {
    console.warn("⚠️ Booking dates are missing! Cannot continue with submission.");
    setSubmitting(false);
    return;
  }

  const saveAfterOnetimePayment =
    Array.isArray(formValues.saveAfterOnetimePayment) && formValues.saveAfterOnetimePayment.length > 0;
  const selectedPaymentFlow = paymentFlow(selectedPaymentMethod, saveAfterOnetimePayment);
  const hasDefaultPaymentMethodSaved = hasDefaultPaymentMethod(stripeCustomerFetched, currentUser);
  const stripePaymentMethodId = hasDefaultPaymentMethodSaved
    ? currentUser?.stripeCustomer?.defaultPaymentMethod?.attributes?.stripePaymentMethodId
    : null;

  const hasPaymentIntentUserActionsDone =
    paymentIntent && STRIPE_PI_USER_ACTIONS_DONE_STATUSES.includes(paymentIntent.status);

  // Log formValues for debugging
  console.log('Form values on submit:', formValues);

  // Build customer protectedData for request-payment
  // Filter out empty strings so you don't clobber later merges
  const protectedData = {};
  
  // Customer fields - only include if non-empty
  if (formValues.customerName?.trim()) protectedData.customerName = formValues.customerName.trim();
  if (formValues.customerStreet?.trim()) protectedData.customerStreet = formValues.customerStreet.trim();
  if (formValues.customerStreet2?.trim()) protectedData.customerStreet2 = formValues.customerStreet2.trim();
  if (formValues.customerCity?.trim()) protectedData.customerCity = formValues.customerCity.trim();
  if (formValues.customerState?.trim()) protectedData.customerState = formValues.customerState.trim();
  if (formValues.customerZip?.trim()) protectedData.customerZip = formValues.customerZip.trim();
  if (formValues.customerEmail?.trim()) protectedData.customerEmail = formValues.customerEmail.trim();
  else if (currentUser?.attributes?.email?.trim()) protectedData.customerEmail = currentUser.attributes.email.trim();
  if (formValues.customerPhone?.trim()) protectedData.customerPhone = formValues.customerPhone.trim();
  
  // Provider fields - only include if non-empty
  if (currentUser?.attributes?.profile?.displayName?.trim()) {
    protectedData.providerName = currentUser.attributes.profile.displayName.trim();
  }
  if (currentUser?.attributes?.email?.trim()) {
    protectedData.providerEmail = currentUser.attributes.email.trim();
  }
  const providerPhone = currentUser?.attributes?.profile?.protectedData?.phoneNumber || 
                       currentUser?.attributes?.profile?.publicData?.phoneNumber;
  if (providerPhone?.trim()) {
    protectedData.providerPhone = providerPhone.trim();
  }

  // Add customer protected data from form values (inline mapping)
  const customerPD = (function(v){
    const s = v?.shipping || {};
    const b = v?.billing || {};
    const use = v?.shipping && !v?.shippingSameAsBilling ? s : (Object.keys(s||{}).length ? s : b);
    return {
      customerName:   use?.name        || '',
      customerStreet: use?.line1       || '',
      customerStreet2:use?.line2       || '',
      customerCity:   use?.city        || '',
      customerState:  use?.state       || '',
      customerZip:    use?.postalCode  || '',
      customerPhone:  use?.phone       || '',
      customerEmail:  use?.email       || '',
    };
  })(formValues);

  const mergedPD = { ...protectedData, ...customerPD };
  if (__DEV__) {
    // eslint-disable-next-line no-console
    console.log('[checkout→request-payment] Customer PD about to send:', mergedPD);
  }

  // Log the protected data for debugging (production-safe, browser-safe)
  if (__DEV__) {
    try {
      console.log('🔐 Protected data constructed from formValues:', mergedPD);
      console.log('📦 Raw formValues:', formValues);
      console.log('[checkout] sending protectedData:', Object.entries(mergedPD));
      
      // Verify customer fields are populated
      const customerFields = ['customerName', 'customerStreet', 'customerCity', 'customerState', 'customerZip', 'customerEmail', 'customerPhone'];
      const missingFields = customerFields.filter(field => !mergedPD[field]?.trim());
      if (missingFields.length > 0) {
        console.warn('⚠️ Missing customer fields:', missingFields);
      } else {
        console.log('✅ All customer fields populated:', customerFields.map(field => `${field}: "${mergedPD[field]}"`));
      }
    } catch (_) {
      // never block submission on logging
    }
  }

  // Calculate pricing and booking duration
  const unitPrice = pageData?.listing?.attributes?.price;
  const currency = unitPrice?.currency;
  const baseNightlyPrice = unitPrice?.amount;

  const start = new Date(bookingStart);
  const end = new Date(bookingEnd);
  const millisecondsPerNight = 1000 * 60 * 60 * 24;
  const nights = Math.round((end - start) / millisecondsPerNight);

  // Log pricing calculations for debugging
  console.log('💰 Pricing calculations:', {
    baseNightlyPrice,
    currency,
    nights,
    bookingStart: start.toISOString(),
    bookingEnd: end.toISOString()
  });

  // Calculate discount based on nights
  let discountPercent = 0;
  let discountCode = '';
  if (nights >= 4 && nights <= 5) {
    discountPercent = 0.25;
    discountCode = 'line-item/discount-25';
  } else if (nights >= 6 && nights <= 7) {
    discountPercent = 0.30;
    discountCode = 'line-item/discount-30';
  } else if (nights >= 8 && nights <= 10) {
    discountPercent = 0.40;
    discountCode = 'line-item/discount-40';
  } else if (nights >= 11) {
    discountPercent = 0.50;
    discountCode = 'line-item/discount-50';
  }

  const preDiscountTotal = baseNightlyPrice * nights;
  const discountAmount = Math.round(preDiscountTotal * discountPercent);
  
  // Log discount calculations
  console.log('🎯 Discount calculations:', {
    discountPercent,
    discountCode,
    preDiscountTotal,
    discountAmount
  });

  const discountLineItem = discountPercent > 0
    ? {
        code: 'line-item/discount',
        unitPrice: { amount: -discountAmount, currency },
        quantity: 1,
        includeFor: ['customer'],
        reversal: false,
        description: `${discountPercent * 100}% off`,
      }
    : null;

  const lineItems = [
    {
      code: 'line-item/day',
      unitPrice: { amount: baseNightlyPrice, currency },
      quantity: nights,
      includeFor: ['customer', 'provider'],
    },
    ...(discountLineItem ? [discountLineItem] : []),
  ];

  // Restore optionalPaymentParams definition
  const optionalPaymentParams =
    selectedPaymentFlow === USE_SAVED_CARD && hasDefaultPaymentMethodSaved
      ? { paymentMethod: stripePaymentMethodId }
      : selectedPaymentFlow === PAY_AND_SAVE_FOR_LATER_USE
      ? { setupPaymentMethodForSaving: true }
      : {};

  // Log line items for debugging
  console.log('🧾 Line items constructed:', lineItems);

  const orderParams = {
    listingId: pageData?.listing?.id,
    bookingStart,
    bookingEnd,
    lineItems,
    protectedData: mergedPD,  // Use merged protected data with customer fields
    ...optionalPaymentParams,
  };

  // Verify required address fields before API call
  if (__DEV__) {
    console.log('[checkout→request-payment] customerStreet:', mergedPD.customerStreet);
    console.log('[checkout→request-payment] customerZip:', mergedPD.customerZip);
  }
  
<<<<<<< HEAD
  // ✅ EDIT C: Assert required fields and abort if missing (hard validation)
=======
  // Assert required fields and abort if missing
>>>>>>> b9241716
  if (!mergedPD.customerStreet?.trim() || !mergedPD.customerZip?.trim()) {
    const missingFields = [];
    if (!mergedPD.customerStreet?.trim()) missingFields.push('Street Address');
    if (!mergedPD.customerZip?.trim()) missingFields.push('ZIP Code');
    
    setSubmitting(false);
    throw new Error(`Please fill in the required address fields: ${missingFields.join(', ')}`);
  }

  // One-time logs right before the API call
  console.log('[checkout→request-payment] protectedData keys:', Object.keys(mergedPD));
  console.log('📝 Final orderParams being sent to initiateOrder:', orderParams);
  
  // Verify customer data is included in the request
  if (__DEV__) {
    try {
      const customerDataInRequest = orderParams.protectedData;
      const customerFields = ['customerName', 'customerStreet', 'customerCity', 'customerState', 'customerZip', 'customerEmail', 'customerPhone'];
      const populatedFields = customerFields.filter(field => customerDataInRequest[field]?.trim());
      console.log(`[checkout→request-payment] Customer fields in request: ${populatedFields.length}/${customerFields.length}`, populatedFields);
    } catch (_) {
      // never block submission on logging
    }
  }

  // Log line items for debugging
  console.log('🔍 Line item codes being sent:', lineItems.map(item => item.code));
  console.log('🔍 Full lineItems:', JSON.stringify(lineItems, null, 2));

  // Construct requestPaymentParams before calling processCheckoutWithPayment
  const requestPaymentParams = {
    pageData,
    speculativeTransaction,  // ← FIXED: Use new prop name
    stripe,
    card,
    billingDetails: getBillingDetails(formValues, currentUser),
    message,
    paymentIntent,
    hasPaymentIntentUserActionsDone,
    stripePaymentMethodId,
    txProcess,
    onInitiateOrder,
    onConfirmCardPayment,
    onConfirmPayment,
    onSendMessage,
    onSavePaymentMethod,
    sessionStorageKey,
    stripeCustomer: currentUser?.stripeCustomer,
    isPaymentFlowUseSavedCard: selectedPaymentFlow === USE_SAVED_CARD,
    isPaymentFlowPayAndSaveCard: selectedPaymentFlow === PAY_AND_SAVE_FOR_LATER_USE,
    setPageData,
  };

  console.log('🚦 processCheckoutWithPayment called:', { orderParams, requestPaymentParams });
  
  try {
    const response = await processCheckoutWithPayment(orderParams, requestPaymentParams);
    const { orderId, messageSuccess, paymentMethodSaved } = response;
    setSubmitting(false);

    const initialMessageFailedToTransaction = messageSuccess ? null : orderId;
    const orderDetailsPath = pathByRouteName('OrderDetailsPage', routeConfiguration, {
      id: orderId.uuid,
    });
    const initialValues = {
      initialMessageFailedToTransaction,
      savePaymentMethodFailed: !paymentMethodSaved,
    };

    setOrderPageInitialValues(initialValues, routeConfiguration, dispatch);
    onSubmitCallback();
    history.push(orderDetailsPath);
  } catch (err) {
    console.error('[Checkout] processCheckoutWithPayment failed:', err);
    setSubmitting(false);
    
    // Show error notification if available
    if (typeof props.addMarketplaceNotification === 'function') {
      props.addMarketplaceNotification({
        type: 'error',
        message: 'We couldn\'t start the checkout. Please check your info and try again.',
      });
    }
    
    // Re-throw to ensure form submission state is properly reset
    throw err;
  }
<<<<<<< HEAD
}
=======
};
>>>>>>> b9241716

/**
 * A component that renders the checkout page with payment.
 *
 * @component
 * @param {Object} props
 * @param {boolean} props.scrollingDisabled - Whether the page should scroll
 * @param {string} props.speculateTransactionError - The error message for the speculate transaction
 * @param {propTypes.transaction} props.speculativeTransaction - The speculative transaction (normalized name)
 * @param {boolean} props.isClockInSync - Whether the clock is in sync
 * @param {string} props.initiateOrderError - The error message for the initiate order
 * @param {string} props.confirmPaymentError - The error message for the confirm payment
 * @param {intlShape} props.intl - The intl object
 * @param {propTypes.currentUser} props.currentUser - The current user
 * @param {string} props.confirmCardPaymentError - The error message for the confirm card payment
 * @param {propTypes.paymentIntent} props.paymentIntent - The Stripe's payment intent
 * @param {boolean} props.stripeCustomerFetched - Whether the stripe customer has been fetched
 * @param {Object} props.pageData - The page data
 * @param {propTypes.listing} props.pageData.listing - The listing entity
 * @param {propTypes.transaction} props.pageData.transaction - The transaction entity
 * @param {Object} props.pageData.orderData - The order data
 * @param {string} props.processName - The process name
 * @param {string} props.listingTitle - The listing title
 * @param {string} props.title - The title
 * @param {Function} props.onInitiateOrder - The function to initiate the order
 * @param {Function} props.onConfirmCardPayment - The function to confirm the card payment
 * @param {Function} props.onConfirmPayment - The function to confirm the payment after Stripe call is made
 * @param {Function} props.onSendMessage - The function to send a message
 * @param {Function} props.onSavePaymentMethod - The function to save the payment method for later use
 * @param {Function} props.onSubmitCallback - The function to submit the callback
 * @param {propTypes.error} props.initiateOrderError - The error message for the initiate order
 * @param {propTypes.error} props.confirmPaymentError - The error message for the confirm payment
 * @param {propTypes.error} props.confirmCardPaymentError - The error message for the confirm card payment
 * @param {propTypes.paymentIntent} props.paymentIntent - The Stripe's payment intent
 * @param {boolean} props.stripeCustomerFetched - Whether the stripe customer has been fetched
 * @param {Object} props.config - The config
 * @param {Object} props.routeConfiguration - The route configuration
 * @param {Object} props.history - The history object
 * @param {Object} props.history.push - The push state function of the history object
 * @returns {JSX.Element}
 */
<<<<<<< HEAD
const CheckoutPageWithPayment = props => {
  // ✅ STEP 1: Extract ALL props at the very top before any hooks or state
  // This prevents TDZ errors in production builds where minification can reorder code
=======
export const CheckoutPageWithPayment = props => {
  const [submitting, setSubmitting] = useState(false);
  // Initialized stripe library is saved to state - if it's needed at some point here too.
  const [stripe, setStripe] = useState(null);
  // Payment element completion state
  const [paymentElementComplete, setPaymentElementComplete] = useState(false);
  const [formValues, setFormValues] = useState({});
  const [formValid, setFormValid] = useState(false);
  const [stripeElementMounted, setStripeElementMounted] = useState(false);
  const stripeReady = !!stripeElementMounted;

  const handleFormValuesChange = useCallback((next) => {
    const prev = JSON.stringify(formValues || {});
    const json = JSON.stringify(next || {});
    if (json !== prev) setFormValues(next || {});
  }, [formValues]);
  
  // Ref to prevent speculative transaction loops
  const prevSpecKeyRef = useRef(null);
  // Ref to throttle disabled gates logging
  const lastReasonRef = useRef(null);

>>>>>>> b9241716
  const {
    scrollingDisabled,
    speculateTransactionError,
    speculativeTransaction, // ✅ normalized name from mapStateToProps
    speculativeInProgress, // ✅ normalized name from mapStateToProps
    isClockInSync,
    initiateOrderError,
    confirmPaymentError,
    intl,
    currentUser,
    confirmCardPaymentError,
    paymentIntent,
    retrievePaymentIntentError,
    stripeCustomerFetched,
    pageData,
    processName,
    listingTitle,
    title,
    config,
    onInitiatePrivilegedSpeculativeTransaction, // Extract callback here to avoid TDZ
    // New props for enhanced speculation state
    speculateStatus,
    stripeClientSecret: secretFromEntities,
    clientSecretHotfix: secretFromHotfix,
    // ✅ B) Extract clientSecret from speculate response
    extractedClientSecret,
    // ✅ Extract paymentsUnavailable flag
    paymentsUnavailable,
  } = props;
  
  // ✅ B) Use extracted clientSecret from speculate response
  const stripeClientSecret = extractedClientSecret || secretFromHotfix || secretFromEntities || null;
  
  // ✅ 3) Log Stripe environment sanity check
  if (process.env.NODE_ENV !== 'production') {
    const pubKey = config?.stripe?.publishableKey || '';
    const pubKeyMode = pubKey.startsWith('pk_live') ? 'LIVE' : pubKey.startsWith('pk_test') ? 'TEST' : 'UNKNOWN';
    const secretPrefix = (stripeClientSecret || '').substring(0, 3);
    console.log('[ENV CHECK] Browser Stripe key mode:', pubKeyMode, `(${pubKey.substring(0, 12)}...)`);
    console.log('[ENV CHECK] ClientSecret prefix:', secretPrefix, '(should be "pi_")');
    console.log('[HOTFIX][STRIPE_PI] chosen secret tail:',
      (stripeClientSecret || '').slice(-12),
      { from: extractedClientSecret ? 'extracted' : (secretFromHotfix ? 'hotfix' : (secretFromEntities ? 'entities' : 'none')) }
    );
  }

  // ✅ STEP 2: Initialize all state hooks
  const [submitting, setSubmitting] = useState(false);
  const [stripe, setStripe] = useState(null);
  const [paymentElementComplete, setPaymentElementComplete] = useState(false);
  const [formValues, setFormValues] = useState({});
  const [formValid, setFormValid] = useState(false);
  const [stripeElementMounted, setStripeElementMounted] = useState(false);
  const [tokenTick, setTokenTick] = useState(0); // Force re-render when token appears via storage event
  const stripeReady = !!stripeElementMounted;

  // ✅ B) Create formValuesHash for speculation effect
  const formValuesHash = useMemo(() => JSON.stringify(formValues || {}), [formValues]);

  // ✅ STEP 3: Initialize all refs
  const prevSpecKeyRef = useRef(null);
  const lastReasonRef = useRef(null);
  const initiatedSessionRef = useRef(null);
  const lastSessionKeyRef = useRef(null);
  const retrievedRef = useRef(null);
  const lastPDKeysSentRef = useRef([]);
  const customerFormRef = useRef({});
  
  // Keep a stable ref to the handler so effect doesn't depend on its identity
  const initiateRef = useRef(onInitiatePrivilegedSpeculativeTransaction);

  // ✅ STEP 4: Define callbacks
  const handleFormValuesChange = useCallback((vals) => {
    // ✅ 5) Log form values streaming from child
    console.log('[FORM STREAM]', vals);
    setFormValues(vals || {});
    // Also update ref for synchronous access in effects
    customerFormRef.current = vals || {};
  }, []);

  // Normalize booking dates from pageData (handles multiple shapes)
  // Use object assignment first to avoid minifier reordering TDZ issues
  const normalizedDates = useMemo(() => normalizeBookingDates(pageData), [pageData]);
  const startISO = normalizedDates?.startISO;
  const endISO = normalizedDates?.endISO;
  
  const pageDataListing = pageData?.listing;
  const listingIdRaw = pageData?.listing?.id;
  const unitTypeFromListing = pageData?.listing?.attributes?.publicData?.unitType;
  const userId = currentUser?.id?.uuid;
  const anonymousId = !userId && typeof window !== 'undefined' 
    ? window.sessionStorage?.getItem('anonymousId') || 'anonymous'
    : null;

  // Extract normalized listing ID
  const listingIdNormalized = extractListingId(pageDataListing, listingIdRaw);

  // Build order params with validation using new robust builder with normalized dates
  const orderResult = useMemo(() => {
    if (!startISO || !endISO) {
      // Log once for debugging (only in development)
      if (process.env.NODE_ENV !== 'production') {
        console.debug('[Checkout] Missing booking dates in orderParams', { 
          startISO, 
          endISO, 
          pageDataKeys: Object.keys(pageData || {}) 
        });
      }
      return { ok: false, reason: 'missing-bookingDates', params: null };
    }
    
    return buildOrderParams({
      listing: pageDataListing,
      listingId: listingIdNormalized,
      start: startISO,
      end: endISO,
      protectedData: {}, // Will be populated later with form data
    });
  }, [pageDataListing, listingIdNormalized, startISO, endISO, pageData]);

  // Stable session key: includes user/listing/dates to identify unique checkout session
  // MUST be declared before any effects that use it in deps
  const sessionKey = useMemo(() => {
    return buildCheckoutSessionKey({
      userId,
      anonymousId,
      listingId: orderResult.params?.listingId,
      startISO: orderResult.params?.bookingDates?.start,
      endISO: orderResult.params?.bookingDates?.end,
    });
  }, [userId, anonymousId, orderResult.params]);

  // Dev-only diagnostics deferred to effect to avoid TDZ in minified builds
  // Consolidated logging with primitive deps only (no complex objects)
  useEffect(() => {
    if (process.env.NODE_ENV === 'production') return;
    try {
      // Log orderParams validity
      if (!orderResult?.ok) {
        console.debug('[Checkout] orderParams invalid:', orderResult?.reason, orderResult);
      } else {
        const p = orderResult.params || {};
        const lid = p.listingId;
        const bookingDates = p.bookingDates;
        console.debug('[Sherbrt] 🔍 Checkout render', {
          lid,
          hasBookingDates: Boolean(bookingDates && bookingDates.start && bookingDates.end),
          ok: orderResult.ok,
        });
      }
      
      // Log normalized dates
      if (startISO && endISO) {
        console.debug('[Checkout] Normalized dates:', { startISO, endISO });
      }
      
      // Log session key
      if (sessionKey) {
        console.debug('[Checkout] Session key:', sessionKey);
      }
    } catch (_) {
      // swallow dev-only diagnostics errors - never block component
    }
  }, [sessionKey, !!orderResult?.ok, startISO, endISO]);

  // Kill-switch: Allow disabling auto-initiation via env var
  // Set REACT_APP_INITIATE_ON_MOUNT_ENABLED=false in .env to disable auto-initiation
  // This is an emergency flag to quickly stop the initiation if issues occur in production
  const autoInitEnabled = process.env.REACT_APP_INITIATE_ON_MOUNT_ENABLED !== 'false';

  // Keep this lightweight boolean computed each render:
  const hasToken = Boolean(
    window.localStorage?.getItem('st-auth') ||
    window.sessionStorage?.getItem('st-auth') ||
    document.cookie?.includes('st=')
  );

  // Update the ref whenever the handler changes
  useEffect(() => {
    initiateRef.current = onInitiatePrivilegedSpeculativeTransaction;
  }, [onInitiatePrivilegedSpeculativeTransaction]);

  // Listen for storage events to force re-render when token appears (e.g., from login in another tab)
  useEffect(() => {
    const onStorage = e => {
      if (e.key === 'st-auth') {
        // Tiny state bump to force re-render and re-check hasToken
        setTokenTick(t => t + 1);
      }
    };
    window.addEventListener('storage', onStorage);
    return () => window.removeEventListener('storage', onStorage);
  }, []);

  // ✅ Single initiation effect with ref-based guard
  // This triggers the speculative transaction AS SOON AS orderData is present
  // The orderResult.ok gate ensures we have valid booking dates from orderData
  // Note: Token/Stripe gates REMOVED - speculation fires immediately to get PaymentIntent
  useEffect(() => {
    // Get txProcess in this scope for gate checking
    const pageDataListing = pageData?.listing;
    const tx = pageData?.transaction;
    const processNameForGate = 
      tx?.attributes?.processName ||
      pageDataListing?.attributes?.publicData?.transactionProcessAlias?.split('/')[0];
    const txProcessForGate = processNameForGate ? getProcess(processNameForGate) : null;
    
    // Extract all gate values
    const hasUser = Boolean(currentUser && currentUser.id);
    const hasTxId = Boolean(props?.speculativeTransactionId);
    const hasProcess = Boolean(txProcessForGate);

    // Check all gates - orderResult.ok means we have valid orderData with booking dates
    // ✅ REMOVED hasToken gate - speculate fires immediately after orderData exists
    const allGatesPassed = hasUser && orderResult?.ok && !hasTxId && hasProcess;

    // Log orderData and listingId for debugging
    console.log('[CheckoutWithPayment] orderData from selector:', orderResult.params);
    console.log('[CheckoutWithPayment] listingId:', listingIdNormalized);

    // Log the exact gate state
    if (allGatesPassed) {
      console.log('[Checkout] triggering speculate…', { 
        listingId: listingIdNormalized, 
        orderData: orderResult.params 
      });
    } else {
      console.debug('[INIT_GATES]', { 
        hasUser: !!currentUser?.id, 
        orderOk: !!orderResult?.ok, 
        hasTxId, 
        hasProcess: !!txProcessForGate, 
        sessionKey 
      });
    }

    // ✅ Hard-gate #0: Skip if payments unavailable on server
    if (paymentsUnavailable) {
      console.info('[Checkout] Skipping speculation: payments unavailable');
      return;
    }

    // ✅ Hard-gate #1: User must exist
    if (!hasUser) {
      if (process.env.NODE_ENV !== 'production') {
        console.debug('[Checkout] ⛔ Skipping initiate - user not authenticated yet');
      }
      return;
    }

    // Never initiate with bad params
    if (!orderResult.ok) {
      if (process.env.NODE_ENV !== 'production') {
        console.debug('[Checkout] ⛔ Skipping initiate - invalid params:', orderResult.reason);
      }
      return;
    }

    // ✅ Hard-gate #4: Wait for txProcess to exist
    if (!hasProcess) {
      if (process.env.NODE_ENV !== 'production') {
        console.debug('[Checkout] ⛔ Skipping initiate - txProcess not ready yet');
      }
      return;
    }

    // ✅ Hard-gate #5: Skip if we already have a txId (success!)
    if (hasTxId) {
      if (process.env.NODE_ENV !== 'production') {
        console.debug('[Checkout] ✅ Already have txId:', props?.speculativeTransactionId);
      }
      return;
    }

    // ✅ B) Create guard key with formValuesHash for speculation effect
    const keys = Object.keys(formValues || {});
    console.log('[PRE-SPECULATE] protectedData keys:', keys);

    const guardKey = `speculate:${listingIdNormalized}:${startISO}:${endISO}:${formValuesHash}`;
    
    // Skip only if exact params match (including form state)
    if (prevSpecKeyRef.current === guardKey) {
      if (process.env.NODE_ENV !== 'production') {
        console.debug('[Checkout] Skipping duplicate speculation:', guardKey);
      }
      return;
    }

    prevSpecKeyRef.current = guardKey;

    if (process.env.NODE_ENV !== 'production') {
      console.debug('[Checkout] 🚀 initiating once for', sessionKey);
    }

    // [DEBUG] about to dispatch (one-shot)
    logOnce('[INITIATE_TX] about to dispatch', { sessionKey, orderParams: orderResult.params });

    // ✅ B) Build protectedData from current formValues (not ref)
    const profileFallback = {
      customerPhone: currentUser?.attributes?.profile?.privateData?.phone
        || currentUser?.attributes?.profile?.protectedData?.phone
        || '',
    };
    
    const protectedDataFromForm = buildProtectedData(formValues, profileFallback);
    
    // Merge protectedData into orderParams with booking dates
    const orderParamsWithPD = {
      ...orderResult.params,
      protectedData: {
        ...(orderResult.params?.protectedData || {}),
        ...formValues,        // address/contact fields travel here
        bookingStartISO: startISO,      // keep booking dates
        bookingEndISO: endISO,
        ...protectedDataFromForm,
      },
    };

    // Capture PD keys for post-speculate logging
    const pdKeys = Object.keys(orderParamsWithPD.protectedData || {});
    lastPDKeysSentRef.current = pdKeys;

    // Dev-only: log PD keys being sent (ALWAYS log, not inside typeof check)
    if (process.env.NODE_ENV !== 'production') {
      console.log('[PRE-SPECULATE] protectedData keys:', pdKeys);
      console.log('[PRE-SPECULATE] protectedData:', orderParamsWithPD.protectedData);
    }

    // Call the latest handler via ref (no identity in deps)
    const fn = initiateRef.current;
    if (typeof fn === 'function') {
      fn(orderParamsWithPD)
        .then(res => {
          const tx = res?.payload?.data || res;
          const lineItems = tx?.attributes?.lineItems;
          console.debug('[INITIATE_TX] success', { 
            id: res?.id || res?.payload?.id 
          });
          console.log('[SPECULATE_SUCCESS]', { 
            txId: tx?.id?.uuid || tx?.id, 
            lineItems: lineItems?.length || 0 
          });
        })
        .catch(err => {
          console.error('[INITIATE_TX] FAILED', err);
        });
    }
  }, [sessionKey, !!orderResult?.ok, currentUser?.id, props?.speculativeTransactionId, processName, listingIdNormalized, formValuesHash, paymentsUnavailable]); // ✅ Include paymentsUnavailable to halt speculation when flag is set

  // Verify the speculative transaction state lands in props
  useEffect(() => {
    if (process.env.NODE_ENV !== 'production') {
      console.debug('[TX_STATE]', {
        hasTxId: !!props?.speculativeTransactionId,
        txId: props?.speculativeTransactionId,
        speculativeInProgress,
        hasUser: !!currentUser?.id,
      });
    }
  }, [props?.speculativeTransactionId, speculativeInProgress, currentUser?.id]);

  // ✅ B) Log clientSecret availability
  useEffect(() => {
    console.log('[Stripe] element mounted?', !!stripeClientSecret);
  }, [stripeClientSecret]);

  // Log after speculation success with enhanced data
  useEffect(() => {
    if (speculateStatus === 'succeeded') {
      console.log('[POST-SPECULATE]', {
        speculativeTransactionId: props?.speculativeTransactionId,
        clientSecretPresent: !!stripeClientSecret,
        clientSecretLength: stripeClientSecret?.length || 0,
        protectedDataKeysSent: lastPDKeysSentRef.current,
      });
    }
  }, [speculateStatus, props?.speculativeTransactionId, stripeClientSecret]);

  // 🔑 CRITICAL: Retrieve PaymentIntent after speculation succeeds
  // This populates state.stripe.paymentIntent which StripePaymentForm needs to mount Elements
  useEffect(() => {
    if (!stripe || !stripeClientSecret) return;
    if (retrievedRef.current === stripeClientSecret) return;

    // 🔐 PROD HOTFIX: Double-check secret looks valid before calling Stripe
    const looksStripey = typeof stripeClientSecret === 'string' && 
                         (/_secret_/.test(stripeClientSecret) || /^pi_/.test(stripeClientSecret));
    
    if (!looksStripey) {
      if (process.env.NODE_ENV !== 'production') {
        console.warn('[STRIPE] Invalid client secret shape; expected pi_* with _secret_. Not retrieving PI.');
      }
      return;
    }

    if (process.env.NODE_ENV !== 'production') {
      console.log('[STRIPE] Retrieving PaymentIntent with clientSecret');
    }
    
    props.onRetrievePaymentIntent({
      stripe,
      stripePaymentIntentClientSecret: stripeClientSecret,
    });

    retrievedRef.current = stripeClientSecret;
  }, [stripe, stripeClientSecret, props.onRetrievePaymentIntent]);

  // Retry speculation handler
  const handleRetrySpeculation = useCallback(() => {
    console.log('[Checkout] Retrying speculation...');
    // Reset the guard to allow re-triggering
    initiatedSessionRef.current = false;
    lastSessionKeyRef.current = null;
    
    // Call the speculation handler with PD from form values
    const fn = initiateRef.current;
    if (typeof fn === 'function' && orderResult?.ok) {
      // Build protectedData from form values (same as main speculation flow)
      const profileFallback = {
        customerPhone: currentUser?.attributes?.profile?.privateData?.phone
          || currentUser?.attributes?.profile?.protectedData?.phone
          || '',
      };
      
      const protectedDataFromForm = buildProtectedData(customerFormRef.current, profileFallback);
      
      // Merge protectedData into orderParams
      const orderParamsWithPD = {
        ...orderResult.params,
        protectedData: {
          ...(orderResult.params?.protectedData || {}),
          ...protectedDataFromForm,
        },
      };

      // Capture PD keys for logging
      const pdKeys = Object.keys(orderParamsWithPD.protectedData || {});
      lastPDKeysSentRef.current = pdKeys;

      if (process.env.NODE_ENV !== 'production') {
        console.log('[RETRY-SPECULATE] protectedData keys:', pdKeys);
      }

      fn(orderParamsWithPD)
        .then(res => {
          console.log('[Checkout] Retry succeeded', { id: res?.id || res?.payload?.id });
        })
        .catch(err => {
          console.error('[Checkout] Retry failed', err);
        });
    }
  }, [orderResult, currentUser]);

  // Comprehensive logging for submit gates (recomputes after each key state change)
  useEffect(() => {
    const hasSpeculativeTx = !!props.speculativeTransactionId;
    const canSubmit =
      hasSpeculativeTx &&
      stripeReady &&
      paymentElementComplete &&
      formValid &&
      !submitting;

    console.log('[SUBMIT_GATES]', {
      hasSpeculativeTx,
      stripeReady,
      paymentElementComplete,
      formValid,
      notSubmitting: !submitting,
      canSubmit,
    });
  }, [props.speculativeTransactionId, stripeReady, paymentElementComplete, formValid, submitting]);

  // Handle speculative transaction initiation with proper guards (one-shot)
  useEffect(() => {
    const listingId = pageData?.listing?.id?.uuid || pageData?.listing?.id;

    if (!listingId) return;

    // only when listing changes & we still don't have a speculative tx
    if (!speculativeTransaction?.id && !speculativeInProgress) {
      const orderParams = getOrderParams(pageData, {}, {}, config, formValues);
      fetchSpeculatedTransactionIfNeeded(
        orderParams,
        pageData,
        props.fetchSpeculatedTransaction,
        prevSpecKeyRef // <-- use the stable ref
      );
    }
    // depend on listingId only, so it's a true one-shot per listing
  }, [pageData?.listing?.id, speculativeTransaction?.id, speculativeInProgress, formValues]);

  // Throttled logging for disabled gates
  useEffect(() => {
    const tx = speculativeTransaction;
    const hasTxId = !!(tx?.id?.uuid || tx?.id);
    const gates = { 
      hasSpeculativeTx: hasTxId, 
      stripeReady, 
      paymentElementComplete, 
      formValid, 
      notSubmitting: !submitting, 
      notSpeculating: !speculativeInProgress 
    };
    const disabledReason = Object.entries(gates).find(([, ok]) => !ok)?.[0] || null;
    if (disabledReason !== lastReasonRef.current) {
      lastReasonRef.current = disabledReason;
      console.log('[Checkout] submit disabled gates:', gates, 'disabledReason:', disabledReason);
    }
  }, [speculativeTransaction, stripeReady, paymentElementComplete, formValid, submitting, speculativeInProgress]);

  // Since the listing data is already given from the ListingPage
  // and stored to handle refreshes, it might not have the possible
  // deleted or closed information in it. If the transaction
  // initiate or the speculative initiate fail due to the listing
  // being deleted or closed, we should dig the information from the
  // errors and not the listing data.
  const listingNotFound =
    isTransactionInitiateListingNotFoundError(speculateTransactionError) ||
    isTransactionInitiateListingNotFoundError(initiateOrderError);

  const { listing, transaction, orderData } = pageData;
  const existingTransaction = ensureTransaction(transaction);
  const normalizedSpeculativeTransaction = ensureTransaction(speculativeTransaction, {}, null);

  // If existing transaction has line-items, it has gone through one of the request-payment transitions.
  // Otherwise, we try to rely on normalizedSpeculativeTransaction for order breakdown data.
  const tx =
    existingTransaction?.attributes?.lineItems?.length > 0
      ? existingTransaction
      : normalizedSpeculativeTransaction;
  const timeZone = listing?.attributes?.availabilityPlan?.timezone;
  const transactionProcessAlias = listing?.attributes?.publicData?.transactionProcessAlias;

  const txBookingMaybe = tx?.booking?.id ? { booking: tx.booking, timeZone } : {};

  if (tx && tx.attributes && tx.attributes.lineItems) {
    // Log the lineItems and total price for verification
    // eslint-disable-next-line no-console
    console.log('🧾 Checkout breakdown lineItems:', tx.attributes.lineItems);
    // eslint-disable-next-line no-console
    console.log('🧾 Checkout breakdown total price:', getFormattedTotalPrice(tx, intl));
  }

  // Show breakdown only when (speculated?) transaction is loaded
  // (i.e. it has an id and lineItems)
  const breakdown =
    tx.id && tx.attributes.lineItems?.length > 0 ? (
      <OrderBreakdown
        className={css.orderBreakdown}
        userRole="customer"
        transaction={tx}
        {...txBookingMaybe}
        currency={config.currency}
        marketplaceName={config.marketplaceName}
      />
    ) : null;

  const totalPrice =
    tx?.attributes?.lineItems?.length > 0 ? getFormattedTotalPrice(tx, intl) : null;

  const txProcess = processName ? getProcess(processName) : null;
  const transitions = txProcess?.transitions || {};
  const isPaymentExpired = hasPaymentExpired(existingTransaction, txProcess, isClockInSync);

  // Extract txId for gate checks
  const hasTxId = Boolean(props?.speculativeTransactionId);

  // [DEBUG] INIT gates snapshot (one-shot)
  logOnce('[INIT_GATES.hasToken]', hasToken);
  logOnce('[INIT_GATES.hasUser]', !!currentUser?.id);
  logOnce('[INIT_GATES.orderOk]', !!orderResult?.ok);
  logOnce('[INIT_GATES.hasProcess]', !!txProcess);
  logOnce('[INIT_GATES.hasTxId]', !!props?.speculativeTransactionId, props?.speculativeTransactionId);

  // [DEBUG] TX_STATE snapshot (one-shot)
  logOnce('[TX_STATE]', {
    hasTxId: !!props?.speculativeTransactionId,
    txId: props?.speculativeTransactionId,
  });

  // Allow showing page when currentUser is still being downloaded,
  // but show payment form only when user info is loaded.
  const showPaymentForm = !!(
    currentUser &&
    !listingNotFound &&
    !initiateOrderError &&
    !speculateTransactionError &&
    !retrievePaymentIntentError &&
    !isPaymentExpired
  );
  
  // ✅ EDIT A: Form should mount immediately when txProcess exists (don't wait for speculation)
  const hasSpeculativeTx = Boolean(props?.speculativeTransactionId);
  // Removed showStripeForm gate - form mounts as soon as txProcess loads

  const firstImage = listing?.images?.length > 0 ? listing.images[0] : null;

  const listingLink = (
    <NamedLink
      name="ListingPage"
      params={{ id: listing?.id?.uuid, slug: createSlug(listingTitle) }}
    >
      <FormattedMessage id="CheckoutPage.errorlistingLinkText" />
    </NamedLink>
  );

  const errorMessages = getErrorMessages(
    listingNotFound,
    initiateOrderError,
    isPaymentExpired,
    retrievePaymentIntentError,
    speculateTransactionError,
    listingLink,
    handleRetrySpeculation
  );

  const txTransitions = existingTransaction?.attributes?.transitions || [];
  const hasInquireTransition = txTransitions.find(tr => tr.transition === transitions.INQUIRE);
  const showInitialMessageInput = !hasInquireTransition;

  // Get first and last name of the current user and use it in the StripePaymentForm to autofill the name field
  const userName = currentUser?.attributes?.profile
    ? `${currentUser.attributes.profile.firstName} ${currentUser.attributes.profile.lastName}`
    : null;

  // If paymentIntent status is not waiting user action,
  // confirmCardPayment has been called previously.
  const hasPaymentIntentUserActionsDone =
    paymentIntent && STRIPE_PI_USER_ACTIONS_DONE_STATUSES.includes(paymentIntent.status);

  // If your marketplace works mostly in one country you can use initial values to select country automatically
  // e.g. {country: 'FI'}

  // Note: StripePaymentForm handles its own comprehensive initialValues setup
  // We only pass userName for legacy compatibility
  const initialValuesForStripePayment = { 
    name: userName, 
    recipientName: userName
  };
<<<<<<< HEAD
  
  // Loosen form-mounting conditions to ensure UI appears
  // (Once working, can re-tighten if needed)
  const askShippingDetails = orderData?.deliveryMethod === 'shipping' && !!txProcess;
=======
  const askShippingDetails =
    orderData?.deliveryMethod === 'shipping' &&
    !hasTransactionPassedPendingPayment(existingTransaction, process);
>>>>>>> b9241716

  // Check if the listing currency is compatible with Stripe for the specified transaction process.
  // This function validates the currency against the transaction process requirements and
  // ensures it is supported by Stripe, as indicated by the 'stripe' parameter.
  // If using a transaction process without any stripe actions, leave out the 'stripe' parameter.
  const isStripeCompatibleCurrency = isValidCurrencyForTransactionProcess(
    transactionProcessAlias,
    listing.attributes.price.currency,
    'stripe'
  );

  // ✅ FIX: Allow rendering even if orderParams are initially invalid
  // The form can still collect address/contact data while dates are being loaded
  // Early return removed - page will render and show appropriate loading/error states
  if (process.env.NODE_ENV !== 'production' && !orderResult.ok) {
    console.log('[Checkout] rendering regardless of orderResult.ok; collecting form values...', orderResult.reason);
  }

  // Render an error message if the listing is using a non Stripe supported currency
  // and is using a transaction process with Stripe actions (default-booking or default-purchase)
  if (!isStripeCompatibleCurrency) {
    return (
      <Page title={title} scrollingDisabled={scrollingDisabled}>
        <CustomTopbar intl={intl} linkToExternalSite={config?.topbar?.logoLink} />
        <div className={css.contentContainer}>
          <section className={css.incompatibleCurrency}>
            <H4 as="h1" className={css.heading}>
              <FormattedMessage id="CheckoutPage.incompatibleCurrency" />
            </H4>
          </section>
        </div>
      </Page>
    );
  }

  return (
    <Page title={title} scrollingDisabled={scrollingDisabled}>
      <CustomTopbar intl={intl} linkToExternalSite={config?.topbar?.logoLink} />
      <div className={css.contentContainer}>
        <MobileListingImage
          listingTitle={listingTitle}
          author={listing?.author}
          firstImage={firstImage}
          layoutListingImageConfig={config.layout.listingImage}
        />
        <div className={css.orderFormContainer}>
          <div className={css.headingContainer}>
            <H3 as="h1" className={css.heading}>
              {title}
            </H3>
            <H4 as="h2" className={css.detailsHeadingMobile}>
              <FormattedMessage id="CheckoutPage.listingTitle" values={{ listingTitle }} />
            </H4>
          </div>
          <MobileOrderBreakdown
            speculateTransactionErrorMessage={errorMessages.speculateTransactionErrorMessage}
            breakdown={breakdown}
          />
          <section className={css.paymentContainer}>
            {errorMessages.initiateOrderErrorMessage}
            {errorMessages.listingNotFoundErrorMessage}
            {errorMessages.speculateErrorMessage}
            {errorMessages.retrievePaymentIntentErrorMessage}
            {errorMessages.paymentExpiredMessage}
<<<<<<< HEAD
            
            {/* Show banner if payments are unavailable on server */}
            {paymentsUnavailable && (
              <div style={{ 
                padding: '16px', 
                marginBottom: '16px', 
                backgroundColor: '#FEE', 
                borderRadius: '4px',
                border: '1px solid #F88',
                textAlign: 'center'
              }}>
                <p style={{ margin: 0, color: '#C33', fontSize: '14px', fontWeight: 'bold' }}>
                  <FormattedMessage 
                    id="CheckoutPage.paymentsUnavailable" 
                    defaultMessage="Payments are temporarily unavailable. Please try again later or contact support." 
                  />
                </p>
              </div>
            )}
            
            {/* 🔐 PROD HOTFIX: Safety valve - show banner if PI secret is invalid */}
            {speculateStatus === 'succeeded' && props.speculativeTransactionId && !stripeClientSecret && !paymentsUnavailable && (
              <div style={{ 
                padding: '16px', 
                marginBottom: '16px', 
                backgroundColor: '#FFF3CD', 
                borderRadius: '4px',
                border: '1px solid #FFEAA7',
                textAlign: 'center'
              }}>
                <p style={{ margin: 0, color: '#856404', fontSize: '14px' }}>
                  <FormattedMessage 
                    id="CheckoutPage.paymentTemporarilyUnavailable" 
                    defaultMessage="Payment is temporarily unavailable. Please try again shortly or contact support." 
                  />
                </p>
              </div>
            )}
            
            {/* Show loading indicator while speculation is in progress */}
            {speculativeInProgress && !props.speculativeTransactionId && !paymentsUnavailable && (
              <div style={{ 
                padding: '16px', 
                marginBottom: '16px', 
                backgroundColor: '#f0f4f8', 
                borderRadius: '4px',
                textAlign: 'center'
              }}>
                <p style={{ margin: 0, color: '#4A5568' }}>
                  <FormattedMessage 
                    id="CheckoutPage.initializingTransaction" 
                    defaultMessage="Initializing transaction..." 
                  />
                </p>
              </div>
            )}

            {showPaymentForm && !paymentsUnavailable ? (
              <>
                {(() => {
                  // Define submit gates clearly
                  const hasSpeculativeTx = Boolean(props?.speculativeTransactionId);
                  const canSubmit =
                    hasSpeculativeTx &&
                    stripeReady &&
                    paymentElementComplete &&
                    formValid &&
                    !submitting;

                  const disabled = !canSubmit;
                  const disabledReason = !hasSpeculativeTx ? 'Waiting for transaction initialization…'
                    : !stripeReady ? 'Setting up secure payment…'
                    : !paymentElementComplete ? 'Enter payment details…'
                    : !formValid ? 'Complete required fields…'
                    : submitting ? 'Processing…'
                    : null;

                  return (
                    <>
                      {disabled && (
                        <div style={{ 
                          fontSize: 12, 
                          opacity: 0.7, 
                          marginTop: 8, 
                          padding: '8px 12px',
                          backgroundColor: '#f7fafc',
                          borderRadius: '4px',
                          border: '1px solid #e2e8f0'
                        }}>
                          Can't submit yet: <code style={{ 
                            backgroundColor: '#fff', 
                            padding: '2px 6px', 
                            borderRadius: '3px',
                            fontSize: 11
                          }}>{disabledReason}</code>
=======

            {showPaymentForm ? (
              <>
                {(() => {
                  // Canonical gating (parent)
                  const tx = speculativeTransaction; // ✅ use normalized name
                  const hasTxId = !!(tx?.id?.uuid || tx?.id);

                  // Compute stripe readiness (strict boolean)
                  const stripeReady = !!stripeElementMounted;

                  const gates = {
                    hasSpeculativeTx: hasTxId,
                    stripeReady: stripeReady,                 // 👈 simplified
                    paymentElementComplete: !!paymentElementComplete,
                    formValid: formValid,                   // ✅ bubbled up from child form
                    notSubmitting: !submitting,      // local state (no duck submitInProgress available)
                    notSpeculating: !speculativeInProgress  // ✅ use normalized name
                  };

                  const disabledReason = Object.entries(gates).find(([, ok]) => !ok)?.[0] || null;
                  const submitDisabled = !!disabledReason;

                  return (
                    <>
                      {submitDisabled && (
                        <div style={{ fontSize: 12, opacity: 0.8, marginTop: 8 }}>
                          Can't submit yet: <code>{disabledReason}</code>
>>>>>>> b9241716
                        </div>
                      )}
                    </>
                  );
                })()}
<<<<<<< HEAD
                {/* ✅ 1) Use singleton stripePromise + clientSecret in options */}
                {(() => {
                  const cs = extractedClientSecret;
                  
                  // ✅ 2) Log & validate the exact clientSecret we're passing
                  console.log('[Stripe] clientSecret:', cs);
                  const hasValidSecret = typeof cs === 'string' && cs.startsWith('pi_') && cs.includes('_secret_');
                  console.log('[Stripe] clientSecret valid?', hasValidSecret);
                  
                  return hasValidSecret ? (
                    <Elements 
                      stripe={stripePromise}
                      options={{ clientSecret: cs }}
                      key={cs}
                    >
                      <StripePaymentForm
                  className={css.paymentForm}
                  onSubmit={values =>
                    handleSubmit(values, txProcess, props, stripe, submitting, setSubmitting)
=======
                <StripePaymentForm
                  className={css.paymentForm}
                  onSubmit={values =>
                    handleSubmit(values, process, props, stripe, submitting, setSubmitting)
>>>>>>> b9241716
                  }
                  inProgress={submitting}
                  formId="CheckoutPagePaymentForm"
                  authorDisplayName={listing?.author?.attributes?.profile?.displayName}
                  showInitialMessageInput={showInitialMessageInput}
                  initialValues={initialValuesForStripePayment}
                  initiateOrderError={initiateOrderError}
                  confirmCardPaymentError={confirmCardPaymentError}
                  confirmPaymentError={confirmPaymentError}
                  hasHandledCardPayment={hasPaymentIntentUserActionsDone}
                  loadingData={!stripeCustomerFetched}
                  defaultPaymentMethod={
                    hasDefaultPaymentMethod(stripeCustomerFetched, currentUser)
                      ? currentUser.stripeCustomer.defaultPaymentMethod
                      : null
                  }
                  paymentIntent={paymentIntent}
                  onStripeInitialized={stripe => setStripe(stripe)}
                  onStripeElementMounted={(v) => { 
                    console.log('[Stripe] element mounted:', v);
                    setStripeElementMounted(!!v);
                  }}
                  onFormValuesChange={handleFormValuesChange}
                  onPaymentElementChange={setPaymentElementComplete}
                  onFormValidityChange={(v) => { 
                    console.log('[Form] parent sees valid:', v); 
                    setFormValid(v); 
                  }}
                  requireInPaymentForm={false}  // billing/shipping collected outside this form
                  submitInProgress={submitting}  // spinner only
                  submitDisabled={(() => {
<<<<<<< HEAD
                    // Use same gating logic as above
                    const hasSpeculativeTx = Boolean(props?.speculativeTransactionId);
                    const canSubmit =
                      hasSpeculativeTx &&
                      stripeReady &&
                      paymentElementComplete &&
                      formValid &&
                      !submitting;
                    return !canSubmit;
=======
                    const tx = speculativeTransaction; // ✅ use normalized name
                    const hasTxId = !!(tx?.id?.uuid || tx?.id);
                    
                    // Compute stripe readiness (strict boolean)
                    const stripeReady = !!stripeElementMounted;
                    
                    const gates = {
                      hasSpeculativeTx: hasTxId,
                      stripeReady: stripeReady,                 // 👈 simplified
                      paymentElementComplete: !!paymentElementComplete,
                      formValid: formValid,
                      notSubmitting: !submitting,
                      notSpeculating: !speculativeInProgress, // ✅ use normalized name
                    };
                    return !!Object.entries(gates).find(([, ok]) => !ok)?.[0];
>>>>>>> b9241716
                  })()}
                  askShippingDetails={askShippingDetails}
                  showPickUplocation={orderData?.deliveryMethod === 'pickup'}
                  listingLocation={listing?.attributes?.publicData?.location}
                  totalPrice={totalPrice}
                  locale={config.localization.locale}
                  stripePublishableKey={config.stripe.publishableKey}
                  marketplaceName={config.marketplaceName}
                  isBooking={isBookingProcessAlias(transactionProcessAlias)}
                  isFuzzyLocation={config.maps.fuzzy.enabled}
                />
<<<<<<< HEAD
                    </Elements>
                  ) : (
                    <div style={{ 
                      padding: '16px', 
                      marginBottom: '16px', 
                      backgroundColor: '#f0f4f8', 
                      borderRadius: '4px',
                      textAlign: 'center'
                    }}>
                      <p style={{ margin: 0, color: '#4A5568' }}>
                        Setting up secure payment…
                      </p>
                    </div>
                  );
                })()}
=======
>>>>>>> b9241716
              </>
            ) : null}
          </section>
        </div>

        <DetailsSideCard
          listing={listing}
          listingTitle={listingTitle}
          author={listing?.author}
          firstImage={firstImage}
          layoutListingImageConfig={config.layout.listingImage}
          speculateTransactionErrorMessage={errorMessages.speculateTransactionErrorMessage}
          isInquiryProcess={false}
          processName={processName}
          breakdown={breakdown}
          intl={intl}
        />
      </div>
    </Page>
  );
};

// Export both named and default (loadInitialDataForStripePayments is already exported above at line 255)
export { CheckoutPageWithPayment };
export default CheckoutPageWithPayment;
<|MERGE_RESOLUTION|>--- conflicted
+++ resolved
@@ -1,8 +1,4 @@
-<<<<<<< HEAD
-import React, { useState, useRef, useEffect, useCallback, useMemo } from 'react';
-=======
 import React, { useState, useRef, useEffect, useCallback } from 'react';
->>>>>>> b9241716
 
 // Import contexts and util modules
 import { FormattedMessage, intlShape } from '../../util/reactIntl';
@@ -13,15 +9,9 @@
 import { createSlug } from '../../util/urlHelpers';
 import { isTransactionInitiateListingNotFoundError } from '../../util/errors';
 import { getProcess, isBookingProcessAlias } from '../../transactions/transaction';
-import { selectStripeClientSecret } from './CheckoutPage.duck';
-import { Elements } from '@stripe/react-stripe-js';
-import { stripePromise } from '../../util/stripe';
-
-// Import shared components (direct imports to avoid circular deps via barrel)
-import { H3, H4 } from '../../components/Heading/Heading';
-import NamedLink from '../../components/NamedLink/NamedLink';
-import OrderBreakdown from '../../components/OrderBreakdown/OrderBreakdown';
-import Page from '../../components/Page/Page';
+
+// Import shared components
+import { H3, H4, NamedLink, OrderBreakdown, Page } from '../../components';
 
 import {
   bookingDatesMaybe,
@@ -45,27 +35,6 @@
 
 import css from './CheckoutPage.module.css';
 import { __DEV__ } from '../../util/envFlags';
-<<<<<<< HEAD
-
-// Import shared modules to break circular dependencies and avoid TDZ
-import { 
-  extractListingId, 
-  normalizeISO, 
-  buildOrderParams, 
-  normalizeBookingDates 
-} from './shared/orderParamsCore';
-import { buildCheckoutSessionKey } from './shared/sessionKey';
-
-// [DEBUG] one-shot logger
-const __LOG_ONCE = new Set();
-const logOnce = (key, ...args) => {
-  if (!__LOG_ONCE.has(key)) {
-    console.log(key, ...args);
-    __LOG_ONCE.add(key);
-  }
-};
-=======
->>>>>>> b9241716
 
 // Stripe PaymentIntent statuses, where user actions are already completed
 // https://stripe.com/docs/payments/payment-intents/status
@@ -76,7 +45,7 @@
 const PAY_AND_SAVE_FOR_LATER_USE = 'PAY_AND_SAVE_FOR_LATER_USE';
 const USE_SAVED_CARD = 'USE_SAVED_CARD';
 
-function paymentFlow(selectedPaymentMethod, saveAfterOnetimePayment) {
+const paymentFlow = (selectedPaymentMethod, saveAfterOnetimePayment) => {
   // Payment mode could be 'replaceCard', but without explicit saveAfterOnetimePayment flag,
   // we'll handle it as one-time payment
   return selectedPaymentMethod === 'defaultCard'
@@ -84,54 +53,9 @@
     : saveAfterOnetimePayment
     ? PAY_AND_SAVE_FOR_LATER_USE
     : ONETIME_PAYMENT;
-}
-
-// Dev-safe helper: build protectedData from form/order data, omitting empty values.
-const buildProtectedData = (formValues = {}, profileFallback = {}) => {
-  const {
-    customerName,
-    customerStreet,
-    customerCity,
-    customerState,
-    customerZip,
-    customerEmail,
-    customerPhone,
-  } = formValues || {};
-
-  // Allow profile phone as fallback only if form doesn't provide it
-  const normalized = {
-    ...(customerName && { customerName: customerName.trim() }),
-    ...(customerStreet && { customerStreet: customerStreet.trim() }),
-    ...(customerCity && { customerCity: customerCity.trim() }),
-    ...(customerState && { customerState: customerState.trim() }),
-    ...(customerZip && { customerZip: customerZip.trim() }),
-    ...(customerEmail && { customerEmail: customerEmail.trim() }),
-    ...((customerPhone || profileFallback.customerPhone) && {
-      customerPhone: (customerPhone || profileFallback.customerPhone).trim(),
-    }),
-  };
-  return normalized;
 };
 
 // Helper to build customer protectedData from shipping form
-<<<<<<< HEAD
-function buildCustomerPD(shipping, currentUser) {
-  return {
-    customerName: shipping?.recipientName || shipping?.name || '',
-    customerStreet: shipping?.streetAddress || shipping?.street || '',
-    customerStreet2: shipping?.streetAddress2 || shipping?.street2 || '',
-    customerCity: shipping?.city || '',
-    customerState: shipping?.state || '',
-    customerZip: shipping?.zip || shipping?.postalCode || shipping?.zipCode || '',
-    customerPhone: shipping?.phone || '',
-    customerEmail: shipping?.email || currentUser?.attributes?.email || '',
-  };
-}
-
-function capitalizeString(s) {
-  return `${s.charAt(0).toUpperCase()}${s.substr(1)}`;
-}
-=======
 const buildCustomerPD = (shipping, currentUser) => ({
   customerName: shipping?.recipientName || shipping?.name || '',
   customerStreet: shipping?.streetAddress || shipping?.street || '',
@@ -144,7 +68,6 @@
 });
 
 const capitalizeString = s => `${s.charAt(0).toUpperCase()}${s.substr(1)}`;
->>>>>>> b9241716
 
 /**
  * Prefix the properties of the chosen price variant as first level properties for the protected data of the transaction
@@ -162,7 +85,7 @@
  * @param {Object} priceVariant - The price variant object
  * @returns {Object} The price variant object with the properties prefixed with priceVariant*
  */
-function prefixPriceVariantProperties(priceVariant) {
+const prefixPriceVariantProperties = priceVariant => {
   if (!priceVariant) {
     return {};
   }
@@ -171,7 +94,7 @@
     return [`priceVariant${capitalizeString(key)}`, value];
   });
   return Object.fromEntries(entries);
-}
+};
 
 /**
  * Construct orderParams object using pageData from session storage, shipping details, and optional payment params.
@@ -183,19 +106,9 @@
  * @param {Object} shippingDetails shipping address if applicable.
  * @param {Object} optionalPaymentParams (E.g. paymentMethod or setupPaymentMethodForSaving)
  * @param {Object} config app-wide configs. This contains hosted configs too.
- * @param {Object} formValues form values containing customer data
  * @returns orderParams.
  */
-<<<<<<< HEAD
-function getOrderParams(pageData = {}, shippingDetails = {}, optionalPaymentParams = {}, config = {}, formValues = {}) {
-  // Validate required parameters
-  if (!pageData || !config) {
-    console.error('[getOrderParams] Missing required parameters:', { hasPageData: !!pageData, hasConfig: !!config });
-    return null;
-  }
-=======
 const getOrderParams = (pageData, shippingDetails, optionalPaymentParams, config, formValues = {}) => {
->>>>>>> b9241716
   const quantity = pageData.orderData?.quantity;
   const quantityMaybe = quantity ? { quantity } : {};
   const seats = pageData.orderData?.seats;
@@ -263,29 +176,22 @@
   console.log('📦 Final orderParams:', orderParams);
 
   return orderParams;
-}
-
-<<<<<<< HEAD
-// Module-level cache to prevent speculation loops when loadInitialDataForStripePayments is called
-const MODULE_SPEC_CACHE = { current: null };
-
-function fetchSpeculatedTransactionIfNeeded(orderParams, pageData, fetchSpeculatedTransaction, prevKeyRef) {
-=======
+};
+
 const fetchSpeculatedTransactionIfNeeded = (orderParams, pageData, fetchSpeculatedTransaction, prevKeyRef) => {
->>>>>>> b9241716
   const tx = pageData ? pageData.transaction : null;
   const pageDataListing = pageData.listing;
   const processName =
     tx?.attributes?.processName ||
     pageDataListing?.attributes?.publicData?.transactionProcessAlias?.split('/')[0];
-  const txProcess = processName ? getProcess(processName) : null;
+  const process = processName ? getProcess(processName) : null;
 
   // If transaction has passed payment-pending state, speculated tx is not needed.
   const shouldFetchSpeculatedTransaction =
     !!pageData?.listing?.id &&
     !!pageData.orderData &&
-    !!txProcess &&
-    !hasTransactionPassedPendingPayment(tx, txProcess);
+    !!process &&
+    !hasTransactionPassedPendingPayment(tx, process);
 
   if (shouldFetchSpeculatedTransaction) {
     // Create a stable key based on parameters that should trigger a new fetch
@@ -306,21 +212,12 @@
       const processAlias = pageData.listing.attributes.publicData?.transactionProcessAlias;
       const transactionId = tx ? tx.id : null;
       const isInquiryInPaymentProcess =
-<<<<<<< HEAD
-        tx?.attributes?.lastTransition === txProcess.transitions.INQUIRE;
-
-      const requestTransition = isInquiryInPaymentProcess
-        ? txProcess.transitions.REQUEST_PAYMENT_AFTER_INQUIRY
-        : txProcess.transitions.REQUEST_PAYMENT;
-      const isPrivileged = txProcess.isPrivileged(requestTransition);
-=======
         tx?.attributes?.lastTransition === process.transitions.INQUIRE;
 
       const requestTransition = isInquiryInPaymentProcess
         ? process.transitions.REQUEST_PAYMENT_AFTER_INQUIRY
         : process.transitions.REQUEST_PAYMENT;
       const isPrivileged = process.isPrivileged(requestTransition);
->>>>>>> b9241716
 
       fetchSpeculatedTransaction(
         orderParams,
@@ -331,7 +228,7 @@
       );
     }
   }
-}
+};
 
 /**
  * Load initial data for the page
@@ -349,12 +246,12 @@
  * This function also sets of fetching the speculative transaction
  * based on this initial data.
  */
-export function loadInitialDataForStripePayments({
+export const loadInitialDataForStripePayments = ({
   pageData,
   fetchSpeculatedTransaction,
   fetchStripeCustomer,
   config,
-}) {
+}) => {
   // Fetch currentUser with stripeCustomer entity
   fetchStripeCustomer();
 
@@ -364,26 +261,12 @@
   const optionalPaymentParams = {};
   const orderParams = getOrderParams(pageData, shippingDetails, optionalPaymentParams, config);
 
-<<<<<<< HEAD
-  // Validate orderParams before proceeding
-  if (!orderParams) {
-    console.warn('[loadInitialData] getOrderParams returned null, skipping speculation');
-    return;
-  }
-
-  // Use module-level cache to prevent duplicate calls across function invocations
-  fetchSpeculatedTransactionIfNeeded(orderParams, pageData, fetchSpeculatedTransaction, MODULE_SPEC_CACHE);
-}
-
-async function handleSubmit(values, txProcess, props, stripe, submitting, setSubmitting) {
-=======
   // Use a more robust guard to prevent duplicate calls
   const prevKeyRef = { current: null };
   fetchSpeculatedTransactionIfNeeded(orderParams, pageData, fetchSpeculatedTransaction, prevKeyRef);
 };
 
 const handleSubmit = async (values, process, props, stripe, submitting, setSubmitting) => {
->>>>>>> b9241716
   if (submitting) {
     return;
   }
@@ -393,7 +276,7 @@
     history,
     config,
     routeConfiguration,
-    speculativeTransaction,  // ← FIXED: Use new prop name
+    speculatedTransaction,
     currentUser,
     stripeCustomerFetched,
     paymentIntent,
@@ -607,11 +490,7 @@
     console.log('[checkout→request-payment] customerZip:', mergedPD.customerZip);
   }
   
-<<<<<<< HEAD
-  // ✅ EDIT C: Assert required fields and abort if missing (hard validation)
-=======
   // Assert required fields and abort if missing
->>>>>>> b9241716
   if (!mergedPD.customerStreet?.trim() || !mergedPD.customerZip?.trim()) {
     const missingFields = [];
     if (!mergedPD.customerStreet?.trim()) missingFields.push('Street Address');
@@ -644,7 +523,7 @@
   // Construct requestPaymentParams before calling processCheckoutWithPayment
   const requestPaymentParams = {
     pageData,
-    speculativeTransaction,  // ← FIXED: Use new prop name
+    speculatedTransaction,
     stripe,
     card,
     billingDetails: getBillingDetails(formValues, currentUser),
@@ -652,7 +531,7 @@
     paymentIntent,
     hasPaymentIntentUserActionsDone,
     stripePaymentMethodId,
-    txProcess,
+    process,
     onInitiateOrder,
     onConfirmCardPayment,
     onConfirmPayment,
@@ -699,11 +578,7 @@
     // Re-throw to ensure form submission state is properly reset
     throw err;
   }
-<<<<<<< HEAD
-}
-=======
 };
->>>>>>> b9241716
 
 /**
  * A component that renders the checkout page with payment.
@@ -712,7 +587,7 @@
  * @param {Object} props
  * @param {boolean} props.scrollingDisabled - Whether the page should scroll
  * @param {string} props.speculateTransactionError - The error message for the speculate transaction
- * @param {propTypes.transaction} props.speculativeTransaction - The speculative transaction (normalized name)
+ * @param {propTypes.transaction} props.speculatedTransaction - The speculated transaction
  * @param {boolean} props.isClockInSync - Whether the clock is in sync
  * @param {string} props.initiateOrderError - The error message for the initiate order
  * @param {string} props.confirmPaymentError - The error message for the confirm payment
@@ -745,11 +620,6 @@
  * @param {Object} props.history.push - The push state function of the history object
  * @returns {JSX.Element}
  */
-<<<<<<< HEAD
-const CheckoutPageWithPayment = props => {
-  // ✅ STEP 1: Extract ALL props at the very top before any hooks or state
-  // This prevents TDZ errors in production builds where minification can reorder code
-=======
 export const CheckoutPageWithPayment = props => {
   const [submitting, setSubmitting] = useState(false);
   // Initialized stripe library is saved to state - if it's needed at some point here too.
@@ -772,7 +642,6 @@
   // Ref to throttle disabled gates logging
   const lastReasonRef = useRef(null);
 
->>>>>>> b9241716
   const {
     scrollingDisabled,
     speculateTransactionError,
@@ -792,459 +661,7 @@
     listingTitle,
     title,
     config,
-    onInitiatePrivilegedSpeculativeTransaction, // Extract callback here to avoid TDZ
-    // New props for enhanced speculation state
-    speculateStatus,
-    stripeClientSecret: secretFromEntities,
-    clientSecretHotfix: secretFromHotfix,
-    // ✅ B) Extract clientSecret from speculate response
-    extractedClientSecret,
-    // ✅ Extract paymentsUnavailable flag
-    paymentsUnavailable,
   } = props;
-  
-  // ✅ B) Use extracted clientSecret from speculate response
-  const stripeClientSecret = extractedClientSecret || secretFromHotfix || secretFromEntities || null;
-  
-  // ✅ 3) Log Stripe environment sanity check
-  if (process.env.NODE_ENV !== 'production') {
-    const pubKey = config?.stripe?.publishableKey || '';
-    const pubKeyMode = pubKey.startsWith('pk_live') ? 'LIVE' : pubKey.startsWith('pk_test') ? 'TEST' : 'UNKNOWN';
-    const secretPrefix = (stripeClientSecret || '').substring(0, 3);
-    console.log('[ENV CHECK] Browser Stripe key mode:', pubKeyMode, `(${pubKey.substring(0, 12)}...)`);
-    console.log('[ENV CHECK] ClientSecret prefix:', secretPrefix, '(should be "pi_")');
-    console.log('[HOTFIX][STRIPE_PI] chosen secret tail:',
-      (stripeClientSecret || '').slice(-12),
-      { from: extractedClientSecret ? 'extracted' : (secretFromHotfix ? 'hotfix' : (secretFromEntities ? 'entities' : 'none')) }
-    );
-  }
-
-  // ✅ STEP 2: Initialize all state hooks
-  const [submitting, setSubmitting] = useState(false);
-  const [stripe, setStripe] = useState(null);
-  const [paymentElementComplete, setPaymentElementComplete] = useState(false);
-  const [formValues, setFormValues] = useState({});
-  const [formValid, setFormValid] = useState(false);
-  const [stripeElementMounted, setStripeElementMounted] = useState(false);
-  const [tokenTick, setTokenTick] = useState(0); // Force re-render when token appears via storage event
-  const stripeReady = !!stripeElementMounted;
-
-  // ✅ B) Create formValuesHash for speculation effect
-  const formValuesHash = useMemo(() => JSON.stringify(formValues || {}), [formValues]);
-
-  // ✅ STEP 3: Initialize all refs
-  const prevSpecKeyRef = useRef(null);
-  const lastReasonRef = useRef(null);
-  const initiatedSessionRef = useRef(null);
-  const lastSessionKeyRef = useRef(null);
-  const retrievedRef = useRef(null);
-  const lastPDKeysSentRef = useRef([]);
-  const customerFormRef = useRef({});
-  
-  // Keep a stable ref to the handler so effect doesn't depend on its identity
-  const initiateRef = useRef(onInitiatePrivilegedSpeculativeTransaction);
-
-  // ✅ STEP 4: Define callbacks
-  const handleFormValuesChange = useCallback((vals) => {
-    // ✅ 5) Log form values streaming from child
-    console.log('[FORM STREAM]', vals);
-    setFormValues(vals || {});
-    // Also update ref for synchronous access in effects
-    customerFormRef.current = vals || {};
-  }, []);
-
-  // Normalize booking dates from pageData (handles multiple shapes)
-  // Use object assignment first to avoid minifier reordering TDZ issues
-  const normalizedDates = useMemo(() => normalizeBookingDates(pageData), [pageData]);
-  const startISO = normalizedDates?.startISO;
-  const endISO = normalizedDates?.endISO;
-  
-  const pageDataListing = pageData?.listing;
-  const listingIdRaw = pageData?.listing?.id;
-  const unitTypeFromListing = pageData?.listing?.attributes?.publicData?.unitType;
-  const userId = currentUser?.id?.uuid;
-  const anonymousId = !userId && typeof window !== 'undefined' 
-    ? window.sessionStorage?.getItem('anonymousId') || 'anonymous'
-    : null;
-
-  // Extract normalized listing ID
-  const listingIdNormalized = extractListingId(pageDataListing, listingIdRaw);
-
-  // Build order params with validation using new robust builder with normalized dates
-  const orderResult = useMemo(() => {
-    if (!startISO || !endISO) {
-      // Log once for debugging (only in development)
-      if (process.env.NODE_ENV !== 'production') {
-        console.debug('[Checkout] Missing booking dates in orderParams', { 
-          startISO, 
-          endISO, 
-          pageDataKeys: Object.keys(pageData || {}) 
-        });
-      }
-      return { ok: false, reason: 'missing-bookingDates', params: null };
-    }
-    
-    return buildOrderParams({
-      listing: pageDataListing,
-      listingId: listingIdNormalized,
-      start: startISO,
-      end: endISO,
-      protectedData: {}, // Will be populated later with form data
-    });
-  }, [pageDataListing, listingIdNormalized, startISO, endISO, pageData]);
-
-  // Stable session key: includes user/listing/dates to identify unique checkout session
-  // MUST be declared before any effects that use it in deps
-  const sessionKey = useMemo(() => {
-    return buildCheckoutSessionKey({
-      userId,
-      anonymousId,
-      listingId: orderResult.params?.listingId,
-      startISO: orderResult.params?.bookingDates?.start,
-      endISO: orderResult.params?.bookingDates?.end,
-    });
-  }, [userId, anonymousId, orderResult.params]);
-
-  // Dev-only diagnostics deferred to effect to avoid TDZ in minified builds
-  // Consolidated logging with primitive deps only (no complex objects)
-  useEffect(() => {
-    if (process.env.NODE_ENV === 'production') return;
-    try {
-      // Log orderParams validity
-      if (!orderResult?.ok) {
-        console.debug('[Checkout] orderParams invalid:', orderResult?.reason, orderResult);
-      } else {
-        const p = orderResult.params || {};
-        const lid = p.listingId;
-        const bookingDates = p.bookingDates;
-        console.debug('[Sherbrt] 🔍 Checkout render', {
-          lid,
-          hasBookingDates: Boolean(bookingDates && bookingDates.start && bookingDates.end),
-          ok: orderResult.ok,
-        });
-      }
-      
-      // Log normalized dates
-      if (startISO && endISO) {
-        console.debug('[Checkout] Normalized dates:', { startISO, endISO });
-      }
-      
-      // Log session key
-      if (sessionKey) {
-        console.debug('[Checkout] Session key:', sessionKey);
-      }
-    } catch (_) {
-      // swallow dev-only diagnostics errors - never block component
-    }
-  }, [sessionKey, !!orderResult?.ok, startISO, endISO]);
-
-  // Kill-switch: Allow disabling auto-initiation via env var
-  // Set REACT_APP_INITIATE_ON_MOUNT_ENABLED=false in .env to disable auto-initiation
-  // This is an emergency flag to quickly stop the initiation if issues occur in production
-  const autoInitEnabled = process.env.REACT_APP_INITIATE_ON_MOUNT_ENABLED !== 'false';
-
-  // Keep this lightweight boolean computed each render:
-  const hasToken = Boolean(
-    window.localStorage?.getItem('st-auth') ||
-    window.sessionStorage?.getItem('st-auth') ||
-    document.cookie?.includes('st=')
-  );
-
-  // Update the ref whenever the handler changes
-  useEffect(() => {
-    initiateRef.current = onInitiatePrivilegedSpeculativeTransaction;
-  }, [onInitiatePrivilegedSpeculativeTransaction]);
-
-  // Listen for storage events to force re-render when token appears (e.g., from login in another tab)
-  useEffect(() => {
-    const onStorage = e => {
-      if (e.key === 'st-auth') {
-        // Tiny state bump to force re-render and re-check hasToken
-        setTokenTick(t => t + 1);
-      }
-    };
-    window.addEventListener('storage', onStorage);
-    return () => window.removeEventListener('storage', onStorage);
-  }, []);
-
-  // ✅ Single initiation effect with ref-based guard
-  // This triggers the speculative transaction AS SOON AS orderData is present
-  // The orderResult.ok gate ensures we have valid booking dates from orderData
-  // Note: Token/Stripe gates REMOVED - speculation fires immediately to get PaymentIntent
-  useEffect(() => {
-    // Get txProcess in this scope for gate checking
-    const pageDataListing = pageData?.listing;
-    const tx = pageData?.transaction;
-    const processNameForGate = 
-      tx?.attributes?.processName ||
-      pageDataListing?.attributes?.publicData?.transactionProcessAlias?.split('/')[0];
-    const txProcessForGate = processNameForGate ? getProcess(processNameForGate) : null;
-    
-    // Extract all gate values
-    const hasUser = Boolean(currentUser && currentUser.id);
-    const hasTxId = Boolean(props?.speculativeTransactionId);
-    const hasProcess = Boolean(txProcessForGate);
-
-    // Check all gates - orderResult.ok means we have valid orderData with booking dates
-    // ✅ REMOVED hasToken gate - speculate fires immediately after orderData exists
-    const allGatesPassed = hasUser && orderResult?.ok && !hasTxId && hasProcess;
-
-    // Log orderData and listingId for debugging
-    console.log('[CheckoutWithPayment] orderData from selector:', orderResult.params);
-    console.log('[CheckoutWithPayment] listingId:', listingIdNormalized);
-
-    // Log the exact gate state
-    if (allGatesPassed) {
-      console.log('[Checkout] triggering speculate…', { 
-        listingId: listingIdNormalized, 
-        orderData: orderResult.params 
-      });
-    } else {
-      console.debug('[INIT_GATES]', { 
-        hasUser: !!currentUser?.id, 
-        orderOk: !!orderResult?.ok, 
-        hasTxId, 
-        hasProcess: !!txProcessForGate, 
-        sessionKey 
-      });
-    }
-
-    // ✅ Hard-gate #0: Skip if payments unavailable on server
-    if (paymentsUnavailable) {
-      console.info('[Checkout] Skipping speculation: payments unavailable');
-      return;
-    }
-
-    // ✅ Hard-gate #1: User must exist
-    if (!hasUser) {
-      if (process.env.NODE_ENV !== 'production') {
-        console.debug('[Checkout] ⛔ Skipping initiate - user not authenticated yet');
-      }
-      return;
-    }
-
-    // Never initiate with bad params
-    if (!orderResult.ok) {
-      if (process.env.NODE_ENV !== 'production') {
-        console.debug('[Checkout] ⛔ Skipping initiate - invalid params:', orderResult.reason);
-      }
-      return;
-    }
-
-    // ✅ Hard-gate #4: Wait for txProcess to exist
-    if (!hasProcess) {
-      if (process.env.NODE_ENV !== 'production') {
-        console.debug('[Checkout] ⛔ Skipping initiate - txProcess not ready yet');
-      }
-      return;
-    }
-
-    // ✅ Hard-gate #5: Skip if we already have a txId (success!)
-    if (hasTxId) {
-      if (process.env.NODE_ENV !== 'production') {
-        console.debug('[Checkout] ✅ Already have txId:', props?.speculativeTransactionId);
-      }
-      return;
-    }
-
-    // ✅ B) Create guard key with formValuesHash for speculation effect
-    const keys = Object.keys(formValues || {});
-    console.log('[PRE-SPECULATE] protectedData keys:', keys);
-
-    const guardKey = `speculate:${listingIdNormalized}:${startISO}:${endISO}:${formValuesHash}`;
-    
-    // Skip only if exact params match (including form state)
-    if (prevSpecKeyRef.current === guardKey) {
-      if (process.env.NODE_ENV !== 'production') {
-        console.debug('[Checkout] Skipping duplicate speculation:', guardKey);
-      }
-      return;
-    }
-
-    prevSpecKeyRef.current = guardKey;
-
-    if (process.env.NODE_ENV !== 'production') {
-      console.debug('[Checkout] 🚀 initiating once for', sessionKey);
-    }
-
-    // [DEBUG] about to dispatch (one-shot)
-    logOnce('[INITIATE_TX] about to dispatch', { sessionKey, orderParams: orderResult.params });
-
-    // ✅ B) Build protectedData from current formValues (not ref)
-    const profileFallback = {
-      customerPhone: currentUser?.attributes?.profile?.privateData?.phone
-        || currentUser?.attributes?.profile?.protectedData?.phone
-        || '',
-    };
-    
-    const protectedDataFromForm = buildProtectedData(formValues, profileFallback);
-    
-    // Merge protectedData into orderParams with booking dates
-    const orderParamsWithPD = {
-      ...orderResult.params,
-      protectedData: {
-        ...(orderResult.params?.protectedData || {}),
-        ...formValues,        // address/contact fields travel here
-        bookingStartISO: startISO,      // keep booking dates
-        bookingEndISO: endISO,
-        ...protectedDataFromForm,
-      },
-    };
-
-    // Capture PD keys for post-speculate logging
-    const pdKeys = Object.keys(orderParamsWithPD.protectedData || {});
-    lastPDKeysSentRef.current = pdKeys;
-
-    // Dev-only: log PD keys being sent (ALWAYS log, not inside typeof check)
-    if (process.env.NODE_ENV !== 'production') {
-      console.log('[PRE-SPECULATE] protectedData keys:', pdKeys);
-      console.log('[PRE-SPECULATE] protectedData:', orderParamsWithPD.protectedData);
-    }
-
-    // Call the latest handler via ref (no identity in deps)
-    const fn = initiateRef.current;
-    if (typeof fn === 'function') {
-      fn(orderParamsWithPD)
-        .then(res => {
-          const tx = res?.payload?.data || res;
-          const lineItems = tx?.attributes?.lineItems;
-          console.debug('[INITIATE_TX] success', { 
-            id: res?.id || res?.payload?.id 
-          });
-          console.log('[SPECULATE_SUCCESS]', { 
-            txId: tx?.id?.uuid || tx?.id, 
-            lineItems: lineItems?.length || 0 
-          });
-        })
-        .catch(err => {
-          console.error('[INITIATE_TX] FAILED', err);
-        });
-    }
-  }, [sessionKey, !!orderResult?.ok, currentUser?.id, props?.speculativeTransactionId, processName, listingIdNormalized, formValuesHash, paymentsUnavailable]); // ✅ Include paymentsUnavailable to halt speculation when flag is set
-
-  // Verify the speculative transaction state lands in props
-  useEffect(() => {
-    if (process.env.NODE_ENV !== 'production') {
-      console.debug('[TX_STATE]', {
-        hasTxId: !!props?.speculativeTransactionId,
-        txId: props?.speculativeTransactionId,
-        speculativeInProgress,
-        hasUser: !!currentUser?.id,
-      });
-    }
-  }, [props?.speculativeTransactionId, speculativeInProgress, currentUser?.id]);
-
-  // ✅ B) Log clientSecret availability
-  useEffect(() => {
-    console.log('[Stripe] element mounted?', !!stripeClientSecret);
-  }, [stripeClientSecret]);
-
-  // Log after speculation success with enhanced data
-  useEffect(() => {
-    if (speculateStatus === 'succeeded') {
-      console.log('[POST-SPECULATE]', {
-        speculativeTransactionId: props?.speculativeTransactionId,
-        clientSecretPresent: !!stripeClientSecret,
-        clientSecretLength: stripeClientSecret?.length || 0,
-        protectedDataKeysSent: lastPDKeysSentRef.current,
-      });
-    }
-  }, [speculateStatus, props?.speculativeTransactionId, stripeClientSecret]);
-
-  // 🔑 CRITICAL: Retrieve PaymentIntent after speculation succeeds
-  // This populates state.stripe.paymentIntent which StripePaymentForm needs to mount Elements
-  useEffect(() => {
-    if (!stripe || !stripeClientSecret) return;
-    if (retrievedRef.current === stripeClientSecret) return;
-
-    // 🔐 PROD HOTFIX: Double-check secret looks valid before calling Stripe
-    const looksStripey = typeof stripeClientSecret === 'string' && 
-                         (/_secret_/.test(stripeClientSecret) || /^pi_/.test(stripeClientSecret));
-    
-    if (!looksStripey) {
-      if (process.env.NODE_ENV !== 'production') {
-        console.warn('[STRIPE] Invalid client secret shape; expected pi_* with _secret_. Not retrieving PI.');
-      }
-      return;
-    }
-
-    if (process.env.NODE_ENV !== 'production') {
-      console.log('[STRIPE] Retrieving PaymentIntent with clientSecret');
-    }
-    
-    props.onRetrievePaymentIntent({
-      stripe,
-      stripePaymentIntentClientSecret: stripeClientSecret,
-    });
-
-    retrievedRef.current = stripeClientSecret;
-  }, [stripe, stripeClientSecret, props.onRetrievePaymentIntent]);
-
-  // Retry speculation handler
-  const handleRetrySpeculation = useCallback(() => {
-    console.log('[Checkout] Retrying speculation...');
-    // Reset the guard to allow re-triggering
-    initiatedSessionRef.current = false;
-    lastSessionKeyRef.current = null;
-    
-    // Call the speculation handler with PD from form values
-    const fn = initiateRef.current;
-    if (typeof fn === 'function' && orderResult?.ok) {
-      // Build protectedData from form values (same as main speculation flow)
-      const profileFallback = {
-        customerPhone: currentUser?.attributes?.profile?.privateData?.phone
-          || currentUser?.attributes?.profile?.protectedData?.phone
-          || '',
-      };
-      
-      const protectedDataFromForm = buildProtectedData(customerFormRef.current, profileFallback);
-      
-      // Merge protectedData into orderParams
-      const orderParamsWithPD = {
-        ...orderResult.params,
-        protectedData: {
-          ...(orderResult.params?.protectedData || {}),
-          ...protectedDataFromForm,
-        },
-      };
-
-      // Capture PD keys for logging
-      const pdKeys = Object.keys(orderParamsWithPD.protectedData || {});
-      lastPDKeysSentRef.current = pdKeys;
-
-      if (process.env.NODE_ENV !== 'production') {
-        console.log('[RETRY-SPECULATE] protectedData keys:', pdKeys);
-      }
-
-      fn(orderParamsWithPD)
-        .then(res => {
-          console.log('[Checkout] Retry succeeded', { id: res?.id || res?.payload?.id });
-        })
-        .catch(err => {
-          console.error('[Checkout] Retry failed', err);
-        });
-    }
-  }, [orderResult, currentUser]);
-
-  // Comprehensive logging for submit gates (recomputes after each key state change)
-  useEffect(() => {
-    const hasSpeculativeTx = !!props.speculativeTransactionId;
-    const canSubmit =
-      hasSpeculativeTx &&
-      stripeReady &&
-      paymentElementComplete &&
-      formValid &&
-      !submitting;
-
-    console.log('[SUBMIT_GATES]', {
-      hasSpeculativeTx,
-      stripeReady,
-      paymentElementComplete,
-      formValid,
-      notSubmitting: !submitting,
-      canSubmit,
-    });
-  }, [props.speculativeTransactionId, stripeReady, paymentElementComplete, formValid, submitting]);
 
   // Handle speculative transaction initiation with proper guards (one-shot)
   useEffect(() => {
@@ -1334,25 +751,9 @@
   const totalPrice =
     tx?.attributes?.lineItems?.length > 0 ? getFormattedTotalPrice(tx, intl) : null;
 
-  const txProcess = processName ? getProcess(processName) : null;
-  const transitions = txProcess?.transitions || {};
-  const isPaymentExpired = hasPaymentExpired(existingTransaction, txProcess, isClockInSync);
-
-  // Extract txId for gate checks
-  const hasTxId = Boolean(props?.speculativeTransactionId);
-
-  // [DEBUG] INIT gates snapshot (one-shot)
-  logOnce('[INIT_GATES.hasToken]', hasToken);
-  logOnce('[INIT_GATES.hasUser]', !!currentUser?.id);
-  logOnce('[INIT_GATES.orderOk]', !!orderResult?.ok);
-  logOnce('[INIT_GATES.hasProcess]', !!txProcess);
-  logOnce('[INIT_GATES.hasTxId]', !!props?.speculativeTransactionId, props?.speculativeTransactionId);
-
-  // [DEBUG] TX_STATE snapshot (one-shot)
-  logOnce('[TX_STATE]', {
-    hasTxId: !!props?.speculativeTransactionId,
-    txId: props?.speculativeTransactionId,
-  });
+  const process = processName ? getProcess(processName) : null;
+  const transitions = process.transitions;
+  const isPaymentExpired = hasPaymentExpired(existingTransaction, process, isClockInSync);
 
   // Allow showing page when currentUser is still being downloaded,
   // but show payment form only when user info is loaded.
@@ -1364,10 +765,6 @@
     !retrievePaymentIntentError &&
     !isPaymentExpired
   );
-  
-  // ✅ EDIT A: Form should mount immediately when txProcess exists (don't wait for speculation)
-  const hasSpeculativeTx = Boolean(props?.speculativeTransactionId);
-  // Removed showStripeForm gate - form mounts as soon as txProcess loads
 
   const firstImage = listing?.images?.length > 0 ? listing.images[0] : null;
 
@@ -1386,8 +783,7 @@
     isPaymentExpired,
     retrievePaymentIntentError,
     speculateTransactionError,
-    listingLink,
-    handleRetrySpeculation
+    listingLink
   );
 
   const txTransitions = existingTransaction?.attributes?.transitions || [];
@@ -1413,16 +809,9 @@
     name: userName, 
     recipientName: userName
   };
-<<<<<<< HEAD
-  
-  // Loosen form-mounting conditions to ensure UI appears
-  // (Once working, can re-tighten if needed)
-  const askShippingDetails = orderData?.deliveryMethod === 'shipping' && !!txProcess;
-=======
   const askShippingDetails =
     orderData?.deliveryMethod === 'shipping' &&
     !hasTransactionPassedPendingPayment(existingTransaction, process);
->>>>>>> b9241716
 
   // Check if the listing currency is compatible with Stripe for the specified transaction process.
   // This function validates the currency against the transaction process requirements and
@@ -1433,13 +822,6 @@
     listing.attributes.price.currency,
     'stripe'
   );
-
-  // ✅ FIX: Allow rendering even if orderParams are initially invalid
-  // The form can still collect address/contact data while dates are being loaded
-  // Early return removed - page will render and show appropriate loading/error states
-  if (process.env.NODE_ENV !== 'production' && !orderResult.ok) {
-    console.log('[Checkout] rendering regardless of orderResult.ok; collecting form values...', orderResult.reason);
-  }
 
   // Render an error message if the listing is using a non Stripe supported currency
   // and is using a transaction process with Stripe actions (default-booking or default-purchase)
@@ -1487,103 +869,6 @@
             {errorMessages.speculateErrorMessage}
             {errorMessages.retrievePaymentIntentErrorMessage}
             {errorMessages.paymentExpiredMessage}
-<<<<<<< HEAD
-            
-            {/* Show banner if payments are unavailable on server */}
-            {paymentsUnavailable && (
-              <div style={{ 
-                padding: '16px', 
-                marginBottom: '16px', 
-                backgroundColor: '#FEE', 
-                borderRadius: '4px',
-                border: '1px solid #F88',
-                textAlign: 'center'
-              }}>
-                <p style={{ margin: 0, color: '#C33', fontSize: '14px', fontWeight: 'bold' }}>
-                  <FormattedMessage 
-                    id="CheckoutPage.paymentsUnavailable" 
-                    defaultMessage="Payments are temporarily unavailable. Please try again later or contact support." 
-                  />
-                </p>
-              </div>
-            )}
-            
-            {/* 🔐 PROD HOTFIX: Safety valve - show banner if PI secret is invalid */}
-            {speculateStatus === 'succeeded' && props.speculativeTransactionId && !stripeClientSecret && !paymentsUnavailable && (
-              <div style={{ 
-                padding: '16px', 
-                marginBottom: '16px', 
-                backgroundColor: '#FFF3CD', 
-                borderRadius: '4px',
-                border: '1px solid #FFEAA7',
-                textAlign: 'center'
-              }}>
-                <p style={{ margin: 0, color: '#856404', fontSize: '14px' }}>
-                  <FormattedMessage 
-                    id="CheckoutPage.paymentTemporarilyUnavailable" 
-                    defaultMessage="Payment is temporarily unavailable. Please try again shortly or contact support." 
-                  />
-                </p>
-              </div>
-            )}
-            
-            {/* Show loading indicator while speculation is in progress */}
-            {speculativeInProgress && !props.speculativeTransactionId && !paymentsUnavailable && (
-              <div style={{ 
-                padding: '16px', 
-                marginBottom: '16px', 
-                backgroundColor: '#f0f4f8', 
-                borderRadius: '4px',
-                textAlign: 'center'
-              }}>
-                <p style={{ margin: 0, color: '#4A5568' }}>
-                  <FormattedMessage 
-                    id="CheckoutPage.initializingTransaction" 
-                    defaultMessage="Initializing transaction..." 
-                  />
-                </p>
-              </div>
-            )}
-
-            {showPaymentForm && !paymentsUnavailable ? (
-              <>
-                {(() => {
-                  // Define submit gates clearly
-                  const hasSpeculativeTx = Boolean(props?.speculativeTransactionId);
-                  const canSubmit =
-                    hasSpeculativeTx &&
-                    stripeReady &&
-                    paymentElementComplete &&
-                    formValid &&
-                    !submitting;
-
-                  const disabled = !canSubmit;
-                  const disabledReason = !hasSpeculativeTx ? 'Waiting for transaction initialization…'
-                    : !stripeReady ? 'Setting up secure payment…'
-                    : !paymentElementComplete ? 'Enter payment details…'
-                    : !formValid ? 'Complete required fields…'
-                    : submitting ? 'Processing…'
-                    : null;
-
-                  return (
-                    <>
-                      {disabled && (
-                        <div style={{ 
-                          fontSize: 12, 
-                          opacity: 0.7, 
-                          marginTop: 8, 
-                          padding: '8px 12px',
-                          backgroundColor: '#f7fafc',
-                          borderRadius: '4px',
-                          border: '1px solid #e2e8f0'
-                        }}>
-                          Can't submit yet: <code style={{ 
-                            backgroundColor: '#fff', 
-                            padding: '2px 6px', 
-                            borderRadius: '3px',
-                            fontSize: 11
-                          }}>{disabledReason}</code>
-=======
 
             {showPaymentForm ? (
               <>
@@ -1612,38 +897,15 @@
                       {submitDisabled && (
                         <div style={{ fontSize: 12, opacity: 0.8, marginTop: 8 }}>
                           Can't submit yet: <code>{disabledReason}</code>
->>>>>>> b9241716
                         </div>
                       )}
                     </>
                   );
                 })()}
-<<<<<<< HEAD
-                {/* ✅ 1) Use singleton stripePromise + clientSecret in options */}
-                {(() => {
-                  const cs = extractedClientSecret;
-                  
-                  // ✅ 2) Log & validate the exact clientSecret we're passing
-                  console.log('[Stripe] clientSecret:', cs);
-                  const hasValidSecret = typeof cs === 'string' && cs.startsWith('pi_') && cs.includes('_secret_');
-                  console.log('[Stripe] clientSecret valid?', hasValidSecret);
-                  
-                  return hasValidSecret ? (
-                    <Elements 
-                      stripe={stripePromise}
-                      options={{ clientSecret: cs }}
-                      key={cs}
-                    >
-                      <StripePaymentForm
-                  className={css.paymentForm}
-                  onSubmit={values =>
-                    handleSubmit(values, txProcess, props, stripe, submitting, setSubmitting)
-=======
                 <StripePaymentForm
                   className={css.paymentForm}
                   onSubmit={values =>
                     handleSubmit(values, process, props, stripe, submitting, setSubmitting)
->>>>>>> b9241716
                   }
                   inProgress={submitting}
                   formId="CheckoutPagePaymentForm"
@@ -1675,17 +937,6 @@
                   requireInPaymentForm={false}  // billing/shipping collected outside this form
                   submitInProgress={submitting}  // spinner only
                   submitDisabled={(() => {
-<<<<<<< HEAD
-                    // Use same gating logic as above
-                    const hasSpeculativeTx = Boolean(props?.speculativeTransactionId);
-                    const canSubmit =
-                      hasSpeculativeTx &&
-                      stripeReady &&
-                      paymentElementComplete &&
-                      formValid &&
-                      !submitting;
-                    return !canSubmit;
-=======
                     const tx = speculativeTransaction; // ✅ use normalized name
                     const hasTxId = !!(tx?.id?.uuid || tx?.id);
                     
@@ -1701,7 +952,6 @@
                       notSpeculating: !speculativeInProgress, // ✅ use normalized name
                     };
                     return !!Object.entries(gates).find(([, ok]) => !ok)?.[0];
->>>>>>> b9241716
                   })()}
                   askShippingDetails={askShippingDetails}
                   showPickUplocation={orderData?.deliveryMethod === 'pickup'}
@@ -1713,24 +963,6 @@
                   isBooking={isBookingProcessAlias(transactionProcessAlias)}
                   isFuzzyLocation={config.maps.fuzzy.enabled}
                 />
-<<<<<<< HEAD
-                    </Elements>
-                  ) : (
-                    <div style={{ 
-                      padding: '16px', 
-                      marginBottom: '16px', 
-                      backgroundColor: '#f0f4f8', 
-                      borderRadius: '4px',
-                      textAlign: 'center'
-                    }}>
-                      <p style={{ margin: 0, color: '#4A5568' }}>
-                        Setting up secure payment…
-                      </p>
-                    </div>
-                  );
-                })()}
-=======
->>>>>>> b9241716
               </>
             ) : null}
           </section>
@@ -1753,6 +985,4 @@
   );
 };
 
-// Export both named and default (loadInitialDataForStripePayments is already exported above at line 255)
-export { CheckoutPageWithPayment };
-export default CheckoutPageWithPayment;
+export default CheckoutPageWithPayment;
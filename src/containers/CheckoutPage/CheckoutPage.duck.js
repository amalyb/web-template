--- conflicted
+++ resolved
@@ -3,18 +3,8 @@
 import { denormalisedResponseEntities } from '../../util/data';
 import { storableError } from '../../util/errors';
 import * as log from '../../util/log';
-<<<<<<< HEAD
-import { fetchCurrentUserHasOrdersSuccess, loadCurrentUserOnce } from '../../ducks/user.duck';
-
-// Import shared session key builder to avoid circular deps
-import { makeSpeculationKey } from './shared/sessionKey';
-
-// Re-export for backward compatibility
-export { makeSpeculationKey };
-=======
 import { toUuidString } from '../../util/id';
 import { fetchCurrentUserHasOrdersSuccess, fetchCurrentUser } from '../../ducks/user.duck';
->>>>>>> b9241716
 
 // ================ Action types ================ //
 
@@ -43,14 +33,6 @@
 export const INITIATE_INQUIRY_REQUEST = 'app/CheckoutPage/INITIATE_INQUIRY_REQUEST';
 export const INITIATE_INQUIRY_SUCCESS = 'app/CheckoutPage/INITIATE_INQUIRY_SUCCESS';
 export const INITIATE_INQUIRY_ERROR = 'app/CheckoutPage/INITIATE_INQUIRY_ERROR';
-
-export const INITIATE_PRIV_SPECULATIVE_TRANSACTION_REQUEST = 'app/CheckoutPage/INITIATE_PRIV_SPECULATIVE_TRANSACTION_REQUEST';
-export const INITIATE_PRIV_SPECULATIVE_TRANSACTION_SUCCESS = 'app/CheckoutPage/INITIATE_PRIV_SPECULATIVE_TRANSACTION_SUCCESS';
-export const INITIATE_PRIV_SPECULATIVE_TRANSACTION_ERROR   = 'app/CheckoutPage/INITIATE_PRIV_SPECULATIVE_TRANSACTION_ERROR';
-
-const HOTFIX_SET_CLIENT_SECRET = 'CHECKOUT/HOTFIX_SET_CLIENT_SECRET';
-export const SET_STRIPE_CLIENT_SECRET = 'app/CheckoutPage/SET_STRIPE_CLIENT_SECRET';
-export const SET_PAYMENTS_UNAVAILABLE = 'app/CheckoutPage/SET_PAYMENTS_UNAVAILABLE';
 
 // ================ Reducer ================ //
 
@@ -69,17 +51,6 @@
   initiateInquiryError: null,
   fetchLineItemsInProgress: false,
   fetchLineItemsError: null,
-  lastSpeculationKey: null,
-  speculativeTransactionId: null,
-  // Enhanced speculation state
-  speculateStatus: 'idle', // 'idle' | 'pending' | 'succeeded' | 'failed'
-  stripeClientSecret: null,
-  lastSpeculateError: null,
-  clientSecretHotfix: null,
-  // ✅ A) Store clientSecret from speculate response
-  extractedClientSecret: null,
-  // Payments availability flag
-  paymentsUnavailable: false,
 };
 
 export default function checkoutPageReducer(state = initialState, action = {}) {
@@ -101,86 +72,20 @@
         speculateTransactionInProgress: true,
         speculateTransactionError: null,
         speculatedTransaction: null,
-        speculateStatus: 'pending',
-        lastSpeculateError: null,
       };
     case SPECULATE_TRANSACTION_SUCCESS: {
       // Check that the local devices clock is within a minute from the server
       const lastTransitionedAt = payload.transaction?.attributes?.lastTransitionedAt;
       const localTime = new Date();
       const minute = 60000;
-<<<<<<< HEAD
-      
-      const tx = payload.transaction;
-      
-      // 🔐 PROD HOTFIX: Robustly extract Stripe client secret from all possible paths
-      const pd = tx?.attributes?.protectedData || {};
-      const md = tx?.attributes?.metadata || {};
-      const nested = pd?.stripePaymentIntents?.default || {};
-
-      // Try paths in priority order: flat legacy -> metadata -> nested default
-      const maybeSecret =
-        pd?.stripePaymentIntentClientSecret ||
-        md?.stripePaymentIntentClientSecret ||
-        nested?.stripePaymentIntentClientSecret;
-
-      // Validate: must be a string AND look like a real Stripe secret
-      const looksStripey = typeof maybeSecret === 'string' && (/_secret_/.test(maybeSecret) || /^pi_/.test(maybeSecret));
-      
-      // Determine which path was used (for diagnostics)
-      const pathUsed = pd?.stripePaymentIntentClientSecret ? 'protectedData.flat'
-                     : md?.stripePaymentIntentClientSecret ? 'metadata.flat'
-                     : nested?.stripePaymentIntentClientSecret ? 'protectedData.nested.default'
-                     : 'none';
-
-      // Dev-only diagnostics
-      if (process.env.NODE_ENV !== 'production') {
-        console.log('[POST-SPECULATE]', {
-          txId: tx?.id?.uuid || tx?.id,
-          clientSecretPresent: !!maybeSecret,
-          pathUsed,
-          looksStripey,
-          tail: typeof maybeSecret === 'string' ? maybeSecret.slice(-10) : typeof maybeSecret
-        });
-      }
-      
-      // Only store if it looks valid; otherwise null (will trigger safety valve in UI)
-      const validatedSecret = looksStripey ? maybeSecret : null;
-      
-      if (!looksStripey && maybeSecret && process.env.NODE_ENV !== 'production') {
-        console.warn('[STRIPE] Invalid client secret shape; expected pi_* with _secret_. Value:', maybeSecret);
-      }
-      
-      // --- HOTFIX: extract Stripe PaymentIntent client secret directly from RAW payload ---
-      const clientSecret = nested?.stripePaymentIntentClientSecret || null;
-      const secretLooksValid = typeof clientSecret === 'string' &&
-        (/_secret_/.test(clientSecret) || /^pi_/.test(clientSecret));
-      if (process.env.NODE_ENV !== 'production') {
-        console.log('[HOTFIX][STRIPE_PI] extracted from RAW:', {
-          pdKeys: pd ? Object.keys(pd) : null,
-          hasNested: !!nested,
-          clientSecretTail: (clientSecret || '').slice(-12),
-          secretLooksValid,
-        });
-      }
-      
-      const next = {
-=======
       const tx = payload.transaction;
       console.log('[duck] privileged speculative success:', tx?.id?.uuid || tx?.id);
       return {
->>>>>>> b9241716
         ...state,
         speculateTransactionInProgress: false,
-        speculatedTransaction: tx,
+        speculatedTransaction: payload.transaction,
         isClockInSync: Math.abs(lastTransitionedAt?.getTime() - localTime.getTime()) < minute,
-        speculateStatus: 'succeeded',
-        stripeClientSecret: validatedSecret,
-        speculativeTransactionId: tx?.id?.uuid || tx?.id || null,
-        clientSecretHotfix: secretLooksValid ? clientSecret : null,
       };
-      
-      return next;
     }
     case SPECULATE_TRANSACTION_ERROR:
       console.error(payload); // eslint-disable-line no-console
@@ -188,9 +93,6 @@
         ...state,
         speculateTransactionInProgress: false,
         speculateTransactionError: payload,
-        speculateStatus: 'failed',
-        lastSpeculateError: payload,
-        stripeClientSecret: null,
       };
 
     case INITIATE_ORDER_REQUEST:
@@ -224,138 +126,6 @@
     case INITIATE_INQUIRY_ERROR:
       return { ...state, initiateInquiryInProgress: false, initiateInquiryError: payload };
 
-    case HOTFIX_SET_CLIENT_SECRET: {
-      return { ...state, clientSecretHotfix: action.payload || null };
-    }
-
-    case SET_STRIPE_CLIENT_SECRET: {
-      return { ...state, extractedClientSecret: action.payload || null };
-    }
-
-    case INITIATE_PRIV_SPECULATIVE_TRANSACTION_REQUEST:
-      return { 
-        ...state, 
-        lastSpeculationKey: payload.key,
-        speculateStatus: 'pending',
-      };
-    case INITIATE_PRIV_SPECULATIVE_TRANSACTION_SUCCESS: {
-      const { tx, key } = payload;
-      
-      // ✅ HARDENING: Validate tx.id exists before treating as success
-      const hasId = !!tx?.id;
-      if (!hasId) {
-        console.error('[REDUCER] SUCCESS action received but tx.id missing!', { tx });
-        return {
-          ...state,
-          speculateStatus: 'failed',
-          lastSpeculateError: new Error('Speculation returned no transaction ID'),
-          // ✅ CRITICAL: Clear stale transaction data when no ID present
-          speculatedTransaction: null,
-          speculativeTransactionId: null,
-          stripeClientSecret: null,
-          clientSecretHotfix: null,
-        };
-      }
-      
-      // 🔐 PROD HOTFIX: Robustly extract Stripe client secret from all possible paths
-      const pd = tx?.attributes?.protectedData || {};
-      const md = tx?.attributes?.metadata || {};
-      const nested = pd?.stripePaymentIntents?.default || {};
-
-      // Try paths in priority order: nested default -> flat legacy -> metadata
-      // Prioritize nested since that's where server writes the real Stripe secret
-      const maybeSecret =
-        nested?.stripePaymentIntentClientSecret ||
-        pd?.stripePaymentIntentClientSecret ||
-        md?.stripePaymentIntentClientSecret;
-
-      // Validate: must be a string AND look like a real Stripe secret
-      const looksStripey = typeof maybeSecret === 'string' && (/_secret_/.test(maybeSecret) || /^pi_/.test(maybeSecret));
-      
-      // Determine which path was used (for diagnostics)
-      const pathUsed = nested?.stripePaymentIntentClientSecret ? 'protectedData.nested.default'
-                     : pd?.stripePaymentIntentClientSecret ? 'protectedData.flat'
-                     : md?.stripePaymentIntentClientSecret ? 'metadata.flat'
-                     : 'none';
-
-      // Dev-only diagnostics
-      if (process.env.NODE_ENV !== 'production') {
-        console.log('[SPECULATE_SUCCESS_RAW]', {
-          attributeKeys: Object.keys(tx?.attributes || {}),
-          hasProtectedData: !!pd,
-          protectedDataKeys: Object.keys(pd || {}),
-          hasMetadata: !!md,
-          metadataKeys: Object.keys(md || {}),
-          hasNestedPI: !!nested?.stripePaymentIntentClientSecret,
-        });
-        
-        console.log('[POST-SPECULATE]', {
-          txId: tx?.id?.uuid || tx?.id,
-          clientSecretPresent: !!maybeSecret,
-          pathUsed,
-          looksStripey,
-          tail: typeof maybeSecret === 'string' ? maybeSecret.slice(-10) : typeof maybeSecret
-        });
-      }
-      
-      // Only store if it looks valid; otherwise null (will trigger safety valve in UI)
-      const validatedSecret = looksStripey ? maybeSecret : null;
-      
-      if (!looksStripey && maybeSecret && process.env.NODE_ENV !== 'production') {
-        console.warn('[STRIPE] Invalid client secret shape; expected pi_* with _secret_. Value:', maybeSecret);
-      }
-      
-      // --- HOTFIX: extract Stripe PaymentIntent client secret directly from RAW payload ---
-      const clientSecret = nested?.stripePaymentIntentClientSecret || null;
-      const secretLooksValid = typeof clientSecret === 'string' &&
-        (/_secret_/.test(clientSecret) || /^pi_/.test(clientSecret));
-      if (process.env.NODE_ENV !== 'production') {
-        console.log('[HOTFIX][STRIPE_PI] extracted from RAW:', {
-          pdKeys: pd ? Object.keys(pd) : null,
-          hasNested: !!nested,
-          clientSecretTail: (clientSecret || '').slice(-12),
-          secretLooksValid,
-        });
-      }
-      
-      const newState = {
-        ...state,
-        speculativeTransactionId: tx.id,
-        lastSpeculationKey: key,
-        speculatedTransaction: tx,
-        stripeClientSecret: validatedSecret,
-        speculateStatus: 'succeeded',
-        clientSecretHotfix: secretLooksValid ? clientSecret : null,
-      };
-      
-      return newState;
-    }
-    case INITIATE_PRIV_SPECULATIVE_TRANSACTION_ERROR: {
-      // Check if this is a "payments not configured" error (503)
-      const errorPayload = action.payload;
-      
-      // Comprehensive 503 detection across all possible error shapes
-      const isPaymentNotConfigured = 
-        errorPayload?.status === 503 || 
-        errorPayload?.code === 'payments-not-configured' ||
-        errorPayload?.data?.code === 'payments-not-configured' ||
-        (errorPayload?.message || '').includes('Stripe is not configured');
-      
-      if (isPaymentNotConfigured) {
-        console.warn('[REDUCER] Setting paymentsUnavailable flag');
-      }
-      
-      return {
-        ...state,
-        speculateStatus: 'failed',
-        lastSpeculateError: errorPayload,
-        paymentsUnavailable: isPaymentNotConfigured || state.paymentsUnavailable === true,
-      };
-    }
-    
-    case SET_PAYMENTS_UNAVAILABLE:
-      return { ...state, paymentsUnavailable: true };
-
     default:
       return state;
   }
@@ -363,19 +133,7 @@
 
 // ================ Selectors ================ //
 
-export const selectStripeClientSecret = state => state.CheckoutPage?.extractedClientSecret;
-export const selectPaymentsUnavailable = state => state.CheckoutPage?.paymentsUnavailable;
-
 // ================ Action creators ================ //
-
-export const setStripeClientSecret = clientSecret => ({
-  type: SET_STRIPE_CLIENT_SECRET,
-  payload: clientSecret,
-});
-
-export const setPaymentsUnavailable = () => ({ 
-  type: SET_PAYMENTS_UNAVAILABLE 
-});
 
 export const setInitialValues = initialValues => ({
   type: SET_INITIAL_VALUES,
@@ -455,24 +213,6 @@
   isPrivilegedTransition
 ) => (dispatch, getState, sdk) => {
   dispatch(initiateOrderRequest());
-
-  // Guard: Check if user is authenticated for privileged transitions
-  const state = getState();
-  const currentUser = state.user?.currentUser;
-  if (!currentUser?.id) {
-    const error = new Error('Cannot initiate transaction - user not authenticated');
-    error.status = 401;
-    console.warn('[Sherbrt] Attempted transaction without authentication');
-    return Promise.reject(error);
-  }
-  
-  // Guard: Check for auth token (belt-and-suspenders)
-  if (!sdk?.authToken && typeof document !== 'undefined' && !document.cookie?.includes('st=')) {
-    const error = new Error('Cannot initiate transaction - no auth token found');
-    error.status = 401;
-    console.warn('[Sherbrt] Attempted transaction without auth token');
-    return Promise.reject(error);
-  }
 
   // Log transactionId before determining flow
   console.log('initiateOrder: transactionId =', transactionId);
@@ -557,15 +297,6 @@
   };
 
   const handleError = e => {
-    // Enhanced error handling for 401 unauthorized
-    if (e.status === 401) {
-      console.error('[Sherbrt] 401 Unauthorized in initiateOrder - user may need to log in again');
-      log.error(e, 'initiate-order-unauthorized', {
-        endpoint: e.endpoint || 'unknown',
-        message: 'User authentication failed or session expired',
-      });
-    }
-    
     dispatch(initiateOrderError(storableError(e)));
     const transactionIdMaybe = transactionId ? { transactionId: transactionId.uuid } : {};
     log.error(e, 'initiate-order-failed', {
@@ -752,21 +483,6 @@
 ) => (dispatch, getState, sdk) => {
   dispatch(speculateTransactionRequest());
 
-  // Guard: Check if user is authenticated for privileged transitions
-  const state = getState();
-  const currentUser = state.user?.currentUser;
-  if (isPrivilegedTransition && !currentUser?.id) {
-    const error = new Error('Cannot speculate privileged transaction - user not authenticated');
-    error.status = 401;
-    console.warn('[Sherbrt] Attempted privileged speculation without authentication');
-    return Promise.reject(error);
-  }
-  
-  // Info: Client cannot verify auth token directly; let server enforce auth
-  if (isPrivilegedTransition && process.env.NODE_ENV !== 'production') {
-    console.log('[Sherbrt] (info) client cannot verify auth token; proceeding to /api where server enforces auth');
-  }
-
   // Log transactionId before determining flow
   console.log('speculateTransaction: transactionId =', transactionId);
 
@@ -775,11 +491,7 @@
 
   const { deliveryMethod, quantity, bookingDates, ...otherOrderParams } = orderParams;
   const quantityMaybe = quantity ? { stockReservationQuantity: quantity } : {};
-  
-  // Transform bookingDates structure: { start, end } → bookingStart, bookingEnd
-  const bookingParamsMaybe = bookingDates?.start && bookingDates?.end 
-    ? { bookingStart: bookingDates.start, bookingEnd: bookingDates.end }
-    : {};
+  const bookingParamsMaybe = bookingDates || {};
 
   // Parameters only for client app's server
   const orderData = deliveryMethod ? { deliveryMethod } : {};
@@ -792,22 +504,12 @@
     cardToken: 'CheckoutPage_speculative_card_token',
   };
   
-<<<<<<< HEAD
-  // Log the actual params being sent to the API
-  console.log('[speculateTransaction] transitionParams:', {
-    listingId: transitionParams.listingId,
-    bookingStart: transitionParams.bookingStart,
-    bookingEnd: transitionParams.bookingEnd,
-    hasProtectedData: !!transitionParams.protectedData,
-  });
-=======
   // Normalize listingId to string if present
   if (transitionParams.listingId) {
     const originalListingId = transitionParams.listingId;
     transitionParams.listingId = toUuidString(transitionParams.listingId);
     console.log('[speculateTransaction] outgoing listingId:', originalListingId, '→', transitionParams.listingId);
   }
->>>>>>> b9241716
 
   const bodyParams = isTransition
     ? {
@@ -828,90 +530,15 @@
 
   const handleSuccess = response => {
     const entities = denormalisedResponseEntities(response);
-    
-    // Strictly validate response before treating as success
-    if (!entities || entities.length === 0) {
-      console.error('[SPECULATE] Invalid response - no entities');
-      throw new Error('Speculation response contained no entities');
-    }
-    
     if (entities.length !== 1) {
       throw new Error('Expected a resource in the speculate response');
     }
-    
     const tx = entities[0];
-<<<<<<< HEAD
-    
-    // Validate transaction has an ID before proceeding
-    if (!tx?.id) {
-      console.error('[SPECULATE] Invalid transaction - no ID', { tx });
-      throw new Error('Speculation returned transaction without ID');
-    }
-    
-    // ✅ A) Extract clientSecret from speculate response - FIXED to get actual secret, not UUID
-    const attrs = tx?.attributes || {};
-    const pd = attrs?.protectedData || {};
-    const metadata = attrs?.metadata || {};
-    
-    // Priority order: protectedData nested > protectedData flat > metadata > response level
-    const clientSecret =
-      pd?.stripePaymentIntents?.default?.stripePaymentIntentClientSecret ??
-      pd?.stripePaymentIntentClientSecret ??                        // legacy flat
-      metadata?.stripe?.clientSecret ??                             // metadata path
-      metadata?.stripePaymentIntentClientSecret ??
-      attrs?.paymentIntents?.[0]?.clientSecret ??
-      response?.data?.paymentParams?.clientSecret ??
-      response?.paymentParams?.clientSecret ??
-      null;
-
-    // Validate it's actually a Stripe client secret, not a UUID or ID
-    const isValidSecret = clientSecret && typeof clientSecret === 'string' && 
-                          clientSecret.startsWith('pi_') && 
-                          clientSecret.includes('_secret_');
-    
-    if (!isValidSecret) {
-      console.warn('[SPECULATE_SUCCESS] Invalid or missing clientSecret!');
-      console.warn('[SPECULATE_SUCCESS] Got:', clientSecret?.substring(0, 50));
-      console.warn('[SPECULATE_SUCCESS] Expected format: pi_..._secret_...');
-      console.warn('[SPECULATE_SUCCESS] Checking all possible paths:');
-      console.warn('  - pd.stripePaymentIntents?.default?.stripePaymentIntentClientSecret:', pd?.stripePaymentIntents?.default?.stripePaymentIntentClientSecret?.substring(0, 20));
-      console.warn('  - pd.stripePaymentIntentClientSecret:', pd?.stripePaymentIntentClientSecret?.substring(0, 20));
-      console.warn('  - metadata.stripe?.clientSecret:', metadata?.stripe?.clientSecret?.substring(0, 20));
-      console.warn('  - metadata.stripePaymentIntentClientSecret:', metadata?.stripePaymentIntentClientSecret?.substring(0, 20));
-      console.warn('[SPECULATE_SUCCESS] Full protectedData keys:', Object.keys(pd));
-      console.warn('[SPECULATE_SUCCESS] Full metadata keys:', Object.keys(metadata));
-      if (pd?.stripePaymentIntents) {
-        console.warn('[SPECULATE_SUCCESS] stripePaymentIntents keys:', Object.keys(pd.stripePaymentIntents));
-        if (pd.stripePaymentIntents.default) {
-          console.warn('[SPECULATE_SUCCESS] stripePaymentIntents.default keys:', Object.keys(pd.stripePaymentIntents.default));
-        }
-      }
-    }
-    
-    console.log('[SPECULATE_SUCCESS] clientSecret present?', !!clientSecret, 'valid?', isValidSecret);
-    
-    // Store clientSecret in state (only if valid)
-    dispatch(setStripeClientSecret(isValidSecret ? clientSecret : null));
-    
-    // Log raw response for debugging
-    console.log('[RAW SPEC RESP]', JSON.stringify(response).slice(0, 400));
-    
-=======
     console.log('[duck] privileged speculative success:', tx?.id?.uuid || tx?.id);
->>>>>>> b9241716
     dispatch(speculateTransactionSuccess(tx));
   };
 
   const handleError = e => {
-    // Enhanced error handling for 401 unauthorized
-    if (e.status === 401) {
-      console.error('[Sherbrt] 401 Unauthorized in speculateTransaction - user may need to log in again');
-      log.error(e, 'speculate-transaction-unauthorized', {
-        endpoint: e.endpoint || 'unknown',
-        message: 'User authentication failed or session expired',
-      });
-    }
-    
     log.error(e, 'speculate-transaction-failed', {
       listingId: transitionParams.listingId?.uuid || transitionParams.listingId,
       ...quantityMaybe,
@@ -975,9 +602,13 @@
 // We need to fetch currentUser with correct params to include relationship
 export const stripeCustomer = () => (dispatch, getState, sdk) => {
   dispatch(stripeCustomerRequest());
-  
-  // Use the idempotent loadCurrentUserOnce to prevent duplicate requests
-  return dispatch(loadCurrentUserOnce())
+  const fetchCurrentUserOptions = {
+    callParams: { include: ['stripeCustomer.defaultPaymentMethod'] },
+    updateHasListings: false,
+    updateNotifications: false,
+  };
+
+  return dispatch(fetchCurrentUser(fetchCurrentUserOptions))
     .then(response => {
       dispatch(stripeCustomerSuccess());
     })
@@ -1010,164 +641,4 @@
       dispatch(fetchTransactionLineItemsError(storableError(e)));
       throw e;
     });
-};
-
-/**
- * Initiate a privileged speculative transaction only if the key has changed.
- * This prevents duplicate API calls and the resulting render loop.
- */
-export const initiatePrivilegedSpeculativeTransactionIfNeeded = params => async (dispatch, getState, sdk) => {
-  // ✅ AUTH GUARD: Verify user is authenticated before privileged speculation
-  const state = getState();
-  const currentUser = state.user?.currentUser;
-  
-  console.log('[speculate] dispatching', params);
-  
-  // ✅ HARDENING: Check paymentsUnavailable flag FIRST
-  const alreadyUnavailable = selectPaymentsUnavailable(state);
-  if (alreadyUnavailable) {
-    console.warn('[Checkout] Skipping speculation: paymentsUnavailable=true');
-    return;
-  }
-  
-  if (!currentUser?.id) {
-    const authError = new Error('Cannot initiate privileged speculative transaction - user not authenticated');
-    authError.status = 401;
-    console.warn('[Sherbrt] ⛔ Attempted privileged speculation without authentication', {
-      hasUser: !!currentUser,
-      hasUserId: !!currentUser?.id,
-    });
-    // Don't throw - just skip silently to prevent blocking the UI
-    return;
-  }
-  
-  // Info: Client cannot verify auth token directly; let server enforce auth
-  if (process.env.NODE_ENV !== 'production') {
-    console.log('[Sherbrt] (info) client cannot verify auth token; proceeding to /api where server enforces auth');
-  }
-
-  // Log auth state before proceeding
-  console.log('[Sherbrt] ✅ Auth verified for speculative transaction', {
-    userId: currentUser.id.uuid,
-    listingId: params.listingId,
-  });
-
-  const key = makeSpeculationKey({
-    listingId: params.listingId,
-    bookingStart: params.bookingDates?.bookingStart || params.bookingStart,
-    bookingEnd: params.bookingDates?.bookingEnd || params.bookingEnd,
-    unitType: params.protectedData?.unitType,
-  });
-  const checkoutState = getState().CheckoutPage || {};
-  if (checkoutState.lastSpeculationKey === key && checkoutState.speculativeTransactionId) {
-    console.info('[specTx] deduped key:', key, 'tx:', checkoutState.speculativeTransactionId);
-    return;
-  }
-  dispatch({ type: INITIATE_PRIV_SPECULATIVE_TRANSACTION_REQUEST, payload: { key }});
-
-  try {
-    // Call the existing speculateTransaction thunk which handles the API call
-    // We need to extract the necessary parameters for speculateTransaction
-    const orderParams = params;
-    const processAlias = 'default-booking/release-1';
-    const transactionId = null; // This is a new speculative transaction
-    const transitionName = 'transition/request-payment';
-    const isPrivilegedTransition = true;
-
-    // Call speculateTransaction and await its result
-    await dispatch(speculateTransaction(orderParams, processAlias, transactionId, transitionName, isPrivilegedTransition));
-    
-    // Get the speculated transaction from state
-    const updatedState = getState().CheckoutPage || {};
-    const tx = updatedState.speculatedTransaction;
-    
-    // ✅ HARDENED: Require tx.id before dispatching success
-    if (!tx?.id) {
-      console.error('[SPECULATE] Invalid response - no transaction id', { tx });
-      throw new Error('Speculation returned no transaction');
-    }
-    
-    console.log('[speculate] success', tx.id.uuid || tx.id);
-    dispatch({ type: INITIATE_PRIV_SPECULATIVE_TRANSACTION_SUCCESS, payload: { tx, key }});
-  } catch (e) {
-    // ✅ HARDENED: Extensive error introspection for debugging
-    console.error('[speculate] failed', e);
-    
-    // Extract error properties with consistent shape (following api.js structured errors)
-    const status = e?.status ?? e?.response?.status;
-    const code = 
-      e?.code ||
-      e?.data?.code ||
-      e?.apiErrors?.[0]?.code ||
-      e?.response?.data?.code;
-    const message = 
-      e?.message || 
-      e?.data?.message ||
-      e?.response?.data?.message ||
-      '';
-    
-    // Dev-only: Log structured error details
-    if (process.env.NODE_ENV !== 'production') {
-      console.debug('[DEBUG] Structured error:', { status, code, message });
-    }
-    
-    // ✅ HARDENED: Comprehensive check for payments unavailable (503 or payments-not-configured)
-    const isPaymentsUnavailable = 
-      status === 503 || 
-      code === 'payments-not-configured' ||
-      /Stripe is not configured/i.test(message);
-    
-    if (isPaymentsUnavailable) {
-      console.warn('[Checkout] Payments unavailable on server. Halting speculation.');
-      dispatch(setPaymentsUnavailable());
-      dispatch({ type: INITIATE_PRIV_SPECULATIVE_TRANSACTION_ERROR, payload: e, error: true });
-      return; // ✅ EARLY EXIT: do not fallback to public speculation, nothing else runs
-    }
-    
-    // ✅ HARDENED: Block public fallback when protectedData is required
-    const hasProtectedData = Boolean(params?.protectedData) || Boolean(getState().CheckoutPage?.orderData?.protectedData);
-    if (hasProtectedData) {
-      console.warn('[INITIATE_TX] Protected data required; skipping public fallback.');
-      dispatch({ type: INITIATE_PRIV_SPECULATIVE_TRANSACTION_ERROR, payload: e, error: true });
-      return; // ✅ EARLY EXIT
-    }
-    
-    // Enhanced error handling for 401 unauthorized
-    if (e.status === 401) {
-      console.error('[Sherbrt] 401 Unauthorized in initiatePrivilegedSpeculativeTransaction - user may need to log in again');
-      log.error(e, 'init-priv-spec-tx-unauthorized', {
-        endpoint: e.endpoint || 'unknown',
-        message: 'User authentication failed during speculative transaction',
-        userId: currentUser?.id?.uuid || 'unknown',
-      });
-    }
-    
-    console.error('[specTx] error', e);
-    
-    // Only fallback to non-privileged speculation for non-503, non-protectedData errors
-    console.warn('[INITIATE_TX] privileged failed, falling back to public speculation', e);
-    try {
-      const orderParams = params;
-      const processAlias = 'default-booking/release-1';
-      const transactionId = null;
-      const transitionName = 'transition/request-payment';
-      const isPrivilegedTransition = false; // Use non-privileged path
-      
-      await dispatch(speculateTransaction(orderParams, processAlias, transactionId, transitionName, isPrivilegedTransition));
-      
-      // Get the speculated transaction from state
-      const updatedState = getState().CheckoutPage || {};
-      const tx = updatedState.speculatedTransaction;
-      
-      if (tx?.id) {
-        console.log('[INITIATE_TX] fallback succeeded, txId:', tx.id);
-        dispatch({ type: INITIATE_PRIV_SPECULATIVE_TRANSACTION_SUCCESS, payload: { tx, key }});
-        return; // Exit successfully
-      }
-    } catch (fallbackError) {
-      console.error('[INITIATE_TX] fallback also failed', fallbackError);
-    }
-    
-    dispatch({ type: INITIATE_PRIV_SPECULATIVE_TRANSACTION_ERROR, payload: e, error: true });
-  }
 };
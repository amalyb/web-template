import React from 'react';
import { bool, object } from 'prop-types';
import { compose } from 'redux';
import { connect } from 'react-redux';

<<<<<<< HEAD
import { injectIntl, intlShape } from '../../util/reactIntl';
=======
>>>>>>> 0a8e1498
import { camelize } from '../../util/string';
import { propTypes } from '../../util/types';

import { H1 } from '../PageBuilder/Primitives/Heading';
import PageBuilder, { SectionBuilder } from '../../containers/PageBuilder/PageBuilder';

import FallbackPage, { fallbackSections } from './FallbackPage';
import { ASSET_NAME } from './TermsOfServicePage.duck';

// This "content-only" component can be used in modals etc.
const TermsOfServiceContent = props => {
  const { inProgress, error, data } = props;

  if (inProgress) {
    return null;
  }

  // We don't want to add h1 heading twice to the HTML (SEO issue).
  // Modal's header is mapped as h2
  const hasContent = data => typeof data?.content === 'string';
  const exposeContentAsChildren = data => {
    return hasContent(data) ? { children: data.content } : {};
  };
  const CustomHeading1 = props => <H1 as="h2" {...props} />;

  const hasData = error === null && data;
  const sectionsData = hasData ? data : fallbackSections;

  return (
    <SectionBuilder
      {...sectionsData}
      options={{
        fieldComponents: {
          heading1: { component: CustomHeading1, pickValidProps: exposeContentAsChildren },
        },
        isInsideContainer: true,
      }}
    />
  );
};

// Presentational component for TermsOfServicePage
const TermsOfServicePageComponent = props => {
  const { pageAssetsData, inProgress, error } = props;

  return (
    <PageBuilder
      pageAssetsData={pageAssetsData?.[camelize(ASSET_NAME)]?.data}
      inProgress={inProgress}
      error={error}
      fallbackPage={<FallbackPage />}
    />
  );
};

TermsOfServicePageComponent.propTypes = {
  pageAssetsData: object,
  inProgress: bool,
  error: propTypes.error,
};

const mapStateToProps = state => {
  const { pageAssetsData, inProgress, error } = state.hostedAssets || {};
  return { pageAssetsData, inProgress, error };
};

// Note: it is important that the withRouter HOC is **outside** the
// connect HOC, otherwise React Router won't rerender any Route
// components since connect implements a shouldComponentUpdate
// lifecycle hook.
//
// See: https://github.com/ReactTraining/react-router/issues/4671
const TermsOfServicePage = compose(connect(mapStateToProps))(TermsOfServicePageComponent);

const TOS_ASSET_NAME = ASSET_NAME;
export { TOS_ASSET_NAME, TermsOfServicePageComponent, TermsOfServiceContent };

export default TermsOfServicePage;<|MERGE_RESOLUTION|>--- conflicted
+++ resolved
@@ -3,10 +3,6 @@
 import { compose } from 'redux';
 import { connect } from 'react-redux';
 
-<<<<<<< HEAD
-import { injectIntl, intlShape } from '../../util/reactIntl';
-=======
->>>>>>> 0a8e1498
 import { camelize } from '../../util/string';
 import { propTypes } from '../../util/types';
 

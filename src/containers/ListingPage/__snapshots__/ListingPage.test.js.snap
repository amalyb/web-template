--- conflicted
+++ resolved
@@ -404,7 +404,6 @@
                   "type": "listing",
                 }
               }
-<<<<<<< HEAD
               onContactUser={[Function]}
               onFetchTransactionLineItems={[Function]}
               onManageDisableScrolling={[Function]}
@@ -412,7 +411,7 @@
               subTitle="ListingPage.bookingSubTitle"
               timeSlots={null}
               title={
-                <FormattedMessage
+                <Memo(MemoizedFormattedMessage)
                   id="ListingPage.bookingTitle"
                   values={
                     Object {
@@ -424,26 +423,6 @@
                         
                       </span>,
                     }
-=======
-            }
-            onFetchTransactionLineItems={[Function]}
-            onManageDisableScrolling={[Function]}
-            onSubmit={[Function]}
-            subTitle="ListingPage.bookingSubTitle"
-            timeSlots={null}
-            title={
-              <Memo(MemoizedFormattedMessage)
-                id="ListingPage.bookingTitle"
-                values={
-                  Object {
-                    "title": <span>
-                      
-                      listing1
-                       
-                      title
-                      
-                    </span>,
->>>>>>> 7534dd1b
                   }
                 />
               }

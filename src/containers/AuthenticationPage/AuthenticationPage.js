--- conflicted
+++ resolved
@@ -7,13 +7,9 @@
 import classNames from 'classnames';
 import { isEmpty } from 'lodash';
 
-<<<<<<< HEAD
 import config from '../../config';
 import routeConfiguration from '../../routing/routeConfiguration';
-=======
-import routeConfiguration from '../../routeConfiguration';
 import { camelize } from '../../util/string';
->>>>>>> 893a7dbd
 import { pathByRouteName } from '../../util/routes';
 import { apiBaseUrl } from '../../util/api';
 import { FormattedMessage, injectIntl, intlShape } from '../../util/reactIntl';
@@ -45,22 +41,17 @@
   Footer,
   Modal,
 } from '../../components';
-<<<<<<< HEAD
+
 import TopbarContainer from '../../containers/TopbarContainer/TopbarContainer';
 
 import ConfirmSignupForm from './ConfirmSignupForm/ConfirmSignupForm';
 import LoginForm from './LoginForm/LoginForm';
 import SignupForm from './SignupForm/SignupForm';
-=======
-import { ConfirmSignupForm, LoginForm, SignupForm } from '../../forms';
-
-import { TopbarContainer } from '../../containers';
 
 import {
   TOS_ASSET_NAME,
   TermsOfServiceContent,
 } from '../../containers/TermsOfServicePage/TermsOfServicePage';
->>>>>>> 893a7dbd
 
 import css from './AuthenticationPage.module.css';
 import { FacebookLogo, GoogleLogo } from './socialLoginLogos';

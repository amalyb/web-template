@import '../../styles/customMediaQueries.css';

.error {
  margin-top: 5px;

  @media (--viewportMedium) {
    margin-top: 4px;
  }
  @media (--viewportLarge) {
    margin-top: 3px;
  }
}

.error {
  color: var(--failColor);
}

.aside {
  box-shadow: none;
}

.asideContent {
  width: 100%;
  display: flex;
  flex-direction: row;
  border-bottom: 1px solid var(--matterColorNegative);

  @media (--viewportLarge) {
    flex-direction: column;
    border-bottom: none;
  }
}

.avatar {
  margin: 30px 26px 29px 0;
  flex-shrink: 0;

  @media (--viewportLarge) {
    margin: 0 96px 44px 0;
  }
}

.mobileHeading {
  flex-shrink: 0;
  margin: 47px 0 0 0;

  @media (--viewportMedium) {
    margin: 49px 0 0 0;
  }
  @media (--viewportLarge) {
    display: none;
  }
}

.editLinkMobile {
  margin-top: 17px;

  /* Pull the link to the end of the container */
  margin-left: auto;

  @media (--viewportMedium) {
    margin-top: 20px;
  }
  @media (--viewportLarge) {
    display: none;
  }
}

.editLinkDesktop {
  display: none;

  @media (--viewportLarge) {
    display: inline;
  }
}

.desktopHeading {
  display: none;

  @media (--viewportLarge) {
    display: block;
    margin: 2px 0 24px 0;
  }
}

.bio {
  /* Preserve newlines, but collapse other whitespace */
  white-space: pre-line;
  margin: 5px 0 24px 0;

  @media (--viewportMedium) {
    margin: 4px 0 51px 0;
  }
  @media (--viewportLarge) {
    margin: 0 0 56px 0;
    max-width: 600px;
  }
}

.listingsContainer {
  composes: clearfix from global;
  border-top: 1px solid var(--matterColorNegative);
  padding-bottom: 23px;

  @media (--viewportMedium) {
    padding-bottom: 22px;
  }
}

.listingsTitle {
<<<<<<< HEAD
  @apply --marketplaceH3FontStyles;
  color: var(--matterColor);
=======
  composes: h3 from global;
  color: var(--matterColorAnti);
>>>>>>> 88b29a02
  margin-bottom: 0;

  @media (--viewportMedium) {
    margin-top: 48px;
    margin-bottom: 8px;
  }
  @media (--viewportLarge) {
    margin-top: 58px;
    margin-bottom: 8px;
  }
}

.withBioMissingAbove {
  /* Avoid extra borders in mobile when bio is missing */
  border-top: none;

  @media (--viewportLarge) {
    border-top: 1px solid var(--matterColorNegative);
  }
}

.listings {
  margin: 0;
  display: flex;
  flex-wrap: wrap;
}

.listing {
  width: 100%;

  /* Single column in mobile */
  margin-top: 34px;
  &:first-of-type {
    margin-top: 18px;
  }

  @media (--viewportMedium) {
    /* Two columns in desktop */
    width: calc(50% - 12px);
    margin-bottom: 36px;

    /* Horizontal space */
    &:nth-of-type(odd) {
      margin-right: 12px;
    }
    &:nth-of-type(even) {
      margin-left: 12px;
    }

    /* Vertical space */
    margin-top: 0;
    &:nth-of-type(1),
    &:nth-of-type(2) {
      margin-top: 20px;
    }
  }
}

.mobileReviewsTitle {
  composes: h3 from global;
  color: var(--matterColorAnti);
  margin: 24px 0 26px 0;
}

.mobileReviews {
  border-top: 1px solid var(--matterColorNegative);
  margin-bottom: 36px;
}

.desktopReviews {
  border-top: 1px solid var(--matterColorNegative);

  @media (--viewportMedium) {
    margin-bottom: 48px;
  }

  @media (--viewportLarge) {
    margin-bottom: 0;
  }
}

.desktopReviewsWrapper {
  max-width: 600px;
  margin-top: 28px;
}

.desktopReviewsTitle {
  composes: h3 from global;
  margin-bottom: 0;
}

.desktopReviewsTabNav {
  margin-bottom: 32px;
}<|MERGE_RESOLUTION|>--- conflicted
+++ resolved
@@ -108,13 +108,8 @@
 }
 
 .listingsTitle {
-<<<<<<< HEAD
-  @apply --marketplaceH3FontStyles;
+  composes: h3 from global;
   color: var(--matterColor);
-=======
-  composes: h3 from global;
-  color: var(--matterColorAnti);
->>>>>>> 88b29a02
   margin-bottom: 0;
 
   @media (--viewportMedium) {

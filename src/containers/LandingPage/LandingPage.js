--- conflicted
+++ resolved
@@ -1,95 +1,12 @@
 import React from 'react';
-<<<<<<< HEAD
-import { bool } from 'prop-types';
-=======
 import { bool, object } from 'prop-types';
->>>>>>> 205b7025
 import { compose } from 'redux';
 import { connect } from 'react-redux';
-import { useHistory, useLocation } from 'react-router-dom';
 
-<<<<<<< HEAD
-import { useConfiguration } from '../../context/configurationContext';
-import { useIntl } from '../../util/reactIntl';
-import { isScrollingDisabled } from '../../ducks/UI.duck';
-=======
-import { injectIntl, intlShape } from '../../util/reactIntl';
 import { camelize } from '../../util/string';
->>>>>>> 205b7025
 
 import PageBuilder from '../../containers/PageBuilder/PageBuilder';
 
-<<<<<<< HEAD
-import facebookImage from '../../assets/biketribe-facebook-sharing-1200x630.jpg';
-import twitterImage from '../../assets/biketribe-twitter-sharing-600x314.jpg';
-
-import SectionHero from './SectionHero/SectionHero';
-import SectionHowItWorks from './SectionHowItWorks/SectionHowItWorks';
-import SectionFilteredSearches from './SectionFilteredSearches/SectionFilteredSearches';
-
-import css from './LandingPage.module.css';
-
-export const LandingPageComponent = props => {
-  const config = useConfiguration();
-  const history = useHistory();
-  const location = useLocation();
-  const intl = useIntl();
-  const { scrollingDisabled } = props;
-
-  // Schema for search engines (helps them to understand what this page is about)
-  // http://schema.org
-  // We are using JSON-LD format
-  const marketplaceName = config.marketplaceName;
-  const schemaTitle = intl.formatMessage({ id: 'LandingPage.schemaTitle' }, { marketplaceName });
-  const schemaDescription = intl.formatMessage({ id: 'LandingPage.schemaDescription' });
-  const schemaImage = `${config.marketplaceRootURL}${facebookImage}`;
-
-  return (
-    <Page
-      className={css.root}
-      scrollingDisabled={scrollingDisabled}
-      contentType="website"
-      description={schemaDescription}
-      title={schemaTitle}
-      facebookImages={[{ url: facebookImage, width: 1200, height: 630 }]}
-      twitterImages={[
-        { url: `${config.marketplaceRootURL}${twitterImage}`, width: 600, height: 314 },
-      ]}
-      schema={{
-        '@context': 'http://schema.org',
-        '@type': 'WebPage',
-        description: schemaDescription,
-        name: schemaTitle,
-        image: [schemaImage],
-      }}
-    >
-      <LayoutSingleColumn>
-        <LayoutWrapperTopbar>
-          <TopbarContainer />
-        </LayoutWrapperTopbar>
-        <LayoutWrapperMain>
-          <div className={css.heroContainer}>
-            <SectionHero className={css.hero} history={history} location={location} />
-          </div>
-          <ul className={css.sections}>
-            <li className={css.section}>
-              <div className={css.sectionContentFirstChild}>
-                <SectionFilteredSearches />
-              </div>
-            </li>
-            <li className={css.section}>
-              <div className={css.sectionContent}>
-                <SectionHowItWorks />
-              </div>
-            </li>
-          </ul>
-        </LayoutWrapperMain>
-        <LayoutWrapperFooter>
-          <Footer />
-        </LayoutWrapperFooter>
-      </LayoutSingleColumn>
-    </Page>
-=======
 import FallbackPage from './FallbackPage';
 import { ASSET_NAME } from './LandingPage.duck';
 
@@ -102,19 +19,12 @@
       inProgress={inProgress}
       fallbackPage={<FallbackPage />}
     />
->>>>>>> 205b7025
   );
 };
 
 LandingPageComponent.propTypes = {
-<<<<<<< HEAD
-  scrollingDisabled: bool.isRequired,
-=======
-  // from injectIntl
-  intl: intlShape.isRequired,
   pageAssetsData: object,
   inProgress: bool,
->>>>>>> 205b7025
 };
 
 const mapStateToProps = state => {

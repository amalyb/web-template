--- conflicted
+++ resolved
@@ -81,15 +81,9 @@
   }
 };
 
-<<<<<<< HEAD
-const handleLocationChanged = (dispatch, location, routeConfiguration) => {
-  setPageScrollPosition(location);
+const handleLocationChanged = (dispatch, location, routeConfiguration, delayed) => {
+  setPageScrollPosition(location, delayed);
   const path = canonicalRoutePath(routeConfiguration, location);
-=======
-const handleLocationChanged = (dispatch, location, delayed) => {
-  setPageScrollPosition(location, delayed);
-  const path = canonicalRoutePath(routeConfiguration(), location);
->>>>>>> 2560e0ca
   dispatch(locationChanged(location, path));
 };
 
@@ -103,17 +97,11 @@
  */
 class RouteComponentRenderer extends Component {
   componentDidMount() {
-<<<<<<< HEAD
     const { dispatch, location, routeConfiguration } = this.props;
-    // Calling loadData on initial rendering (on client side).
-    callLoadData(this.props);
-    handleLocationChanged(dispatch, location, routeConfiguration);
-=======
     this.delayed = null;
     // Calling loadData on initial rendering (on client side).
     callLoadData(this.props);
-    handleLocationChanged(this.props.dispatch, this.props.location, this.delayed);
->>>>>>> 2560e0ca
+    handleLocationChanged(dispatch, location, routeConfiguration, this.delayed);
   }
 
   componentDidUpdate(prevProps) {
@@ -125,17 +113,13 @@
       // This makes it possible to use loadData as default client side data loading technique.
       // However it is better to fetch data before location change to avoid "Loading data" state.
       callLoadData(this.props);
-<<<<<<< HEAD
-      handleLocationChanged(dispatch, location, routeConfiguration);
-=======
-      handleLocationChanged(this.props.dispatch, this.props.location, this.delayed);
+      handleLocationChanged(dispatch, location, routeConfiguration, this.delayed);
     }
   }
 
   componentWillUnmount() {
     if (this.delayed) {
       window.clearTimeout(this.resetTimeoutId);
->>>>>>> 2560e0ca
     }
   }
 

--- conflicted
+++ resolved
@@ -34,46 +34,6 @@
 import * as apiUtils from './util/api';
 import * as log from './util/log';
 
-// --- Money hydration utilities ---
-const { Money } = sdkTypes || {};
-
-export function reviveSdkMoney(node) {
-  // Recreate Money when it looks like a plain object from JSON
-  if (
-    node &&
-    typeof node === 'object' &&
-    node._sdkType === 'Money' &&
-    typeof node.amount === 'number' &&
-    typeof node.currency === 'string' &&
-    typeof Money === 'function' &&
-    !(node instanceof Money)
-  ) {
-    return new Money(node.amount, node.currency);
-  }
-  return node;
-}
-
-export function deepReviveMoney(input, seen = new WeakSet()) {
-  const v = reviveSdkMoney(input);
-  if (v !== input) return v;
-
-  if (!input || typeof input !== 'object') return input;
-  if (seen.has(input)) return input;
-  seen.add(input);
-
-  if (Array.isArray(input)) {
-    for (let i = 0; i < input.length; i++) {
-      input[i] = deepReviveMoney(input[i], seen);
-    }
-    return input;
-  }
-
-  for (const k of Object.keys(input)) {
-    input[k] = deepReviveMoney(input[k], seen);
-  }
-  return input;
-}
-
 // Import relevant global duck files
 import { authInfo } from './ducks/auth.duck';
 import { fetchAppAssets } from './ducks/hostedAssets.duck';
@@ -87,6 +47,7 @@
 // Environment variable debugging
 console.log("🔐 Stripe Key in use:", process.env.REACT_APP_STRIPE_PUBLISHABLE_KEY);
 console.log("🏪 Marketplace ID in use:", process.env.REACT_APP_SHARETRIBE_MARKETPLACE_ID);
+console.log("🚚 Shippo Token (first 6 chars):", (process.env.SHIPPO_API_TOKEN || "").slice(0, 6));
 
 const render = (store, shouldHydrate) => {
   // If the server already loaded the auth information, render the app
@@ -202,49 +163,15 @@
     ? { assetCdnBaseUrl: appSettings.sdk.assetCdnBaseUrl }
     : {};
 
-<<<<<<< HEAD
-  // --- Replace your existing preloaded state bootstrap with this ---
-  let initialState;
-=======
   // Verify environment variables are loaded
   console.log('🌐 Flex Client ID in use:', process.env.REACT_APP_SHARETRIBE_SDK_CLIENT_ID);
   if (!process.env.REACT_APP_SHARETRIBE_SDK_CLIENT_ID) {
     throw new Error('clientId must be provided');
   }
 
->>>>>>> b9241716
   // eslint-disable-next-line no-underscore-dangle
-  if (window.__PRELOADED_STATE__) {
-    try {
-      // Some FTW templates inline an object, others inline a JSON string.
-      // eslint-disable-next-line no-underscore-dangle
-      const raw = window.__PRELOADED_STATE__;
-      const parsed = typeof raw === 'string' ? JSON.parse(raw, sdkTypes.reviver) : raw;
-
-      // IMPORTANT: revive Money instances lost during SSR
-      initialState = deepReviveMoney(
-        typeof structuredClone !== 'undefined'
-          ? structuredClone(parsed)
-          : JSON.parse(JSON.stringify(parsed))
-      );
-
-      // Clean up the global to avoid re-use
-      try {
-        // eslint-disable-next-line no-underscore-dangle
-        delete window.__PRELOADED_STATE__;
-      } catch (_) {
-        // eslint-disable-next-line no-underscore-dangle
-        window.__PRELOADED_STATE__ = undefined;
-      }
-    } catch (e) {
-      // Fallback: proceed without preloaded state if something unexpected happens
-      log.error(e, 'preloaded-state-parse-failed');
-      initialState = {};
-    }
-  } else {
-    initialState = {};
-  }
-
+  const preloadedState = window.__PRELOADED_STATE__ || '{}';
+  const initialState = JSON.parse(preloadedState, sdkTypes.reviver);
   const sdk = createInstance({
     transitVerbose: appSettings.sdk.transitVerbose,
     clientId: appSettings.sdk.clientId,

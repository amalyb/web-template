--- conflicted
+++ resolved
@@ -54,24 +54,6 @@
     hasAvailabilityPlan: !!data?.attributes?.availabilityPlan
   });
 
-<<<<<<< HEAD
-  // --- DIAGNOSTIC PROBE: Track transaction protectedData through normalization ---
-  if (process.env.NODE_ENV !== 'production') {
-    try {
-      const items = Array.isArray(data) ? data : (data ? [data] : []);
-      items.forEach(ent => {
-        if (ent?.type === 'transaction') {
-          const pd = ent?.attributes?.protectedData;
-          console.log('[data.js][TX] protectedData keys =>', pd ? Object.keys(pd) : null);
-        }
-      });
-    } catch (e) {
-      console.log('[data.js][TX] probe error', e?.message);
-    }
-  }
-
-=======
->>>>>>> b9241716
   const newEntities = objects.reduce((entities, curr) => {
     if (!curr || !curr.id || !curr.type) {
       console.warn('⚠️ Skipping invalid entity in updatedEntities:', curr);

--- conflicted
+++ resolved
@@ -36,14 +36,9 @@
     "lodash": "^4.17.21",
     "mapbox-gl-multitouch": "^1.0.3",
     "moment": "^2.22.2",
-<<<<<<< HEAD
     "moment-timezone": "^0.5.33",
-    "object.entries": "^1.1.2",
-    "object.values": "^1.1.1",
-=======
     "object.entries": "^1.1.4",
     "object.values": "^1.1.4",
->>>>>>> d446afb8
     "passport": "^0.4.1",
     "passport-facebook": "^3.0.0",
     "passport-google-oauth": "^2.0.0",
@@ -57,12 +52,8 @@
     "react-final-form": "^6.5.3",
     "react-final-form-arrays": "^3.1.3",
     "react-helmet-async": "^1.0.6",
-<<<<<<< HEAD
     "react-image-gallery": "^1.0.9",
-    "react-intl": "^3.1.13",
-=======
     "react-intl": "^5.20.10",
->>>>>>> d446afb8
     "react-moment-proptypes": "^1.6.0",
     "react-redux": "^7.2.1",
     "react-router-dom": "^5.2.0",
@@ -70,13 +61,8 @@
     "redux": "^4.0.5",
     "redux-thunk": "^2.3.0",
     "seedrandom": "^3.0.5",
-<<<<<<< HEAD
     "sharetribe-flex-sdk": "^1.14.1",
-    "sharetribe-scripts": "5.0.0",
-=======
-    "sharetribe-flex-sdk": "1.13.0",
     "sharetribe-scripts": "5.0.1",
->>>>>>> d446afb8
     "smoothscroll-polyfill": "^0.4.0",
     "source-map-support": "^0.5.9",
     "url": "^0.11.0"
